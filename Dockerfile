FROM alpine:3.14

WORKDIR /app

<<<<<<< HEAD
ENV REPO_URL='<GIT-REPO-URL>'
ENV ES_URL='<GIT-ES-URL>'
=======
ENV REPO_URL='--git-url=<GIT-REPO-URL>'
ENV ES_URL='--git-es-url=<GIT-ES-URL>'
>>>>>>> 2debb55f
RUN apk update && apk add git
RUN apk add cloc
RUN apk add --no-cache bash
COPY git ./
COPY gitops /usr/bin/
COPY detect-removed-commits.sh /usr/bin/

<<<<<<< HEAD
CMD ./git --git-url=${REPO_URL} --git-es-url=${ES_URL}
=======
CMD ./git ${REPO_URL} ${ES_URL}
>>>>>>> 2debb55f
<|MERGE_RESOLUTION|>--- conflicted
+++ resolved
@@ -2,13 +2,9 @@
 
 WORKDIR /app
 
-<<<<<<< HEAD
 ENV REPO_URL='<GIT-REPO-URL>'
 ENV ES_URL='<GIT-ES-URL>'
-=======
-ENV REPO_URL='--git-url=<GIT-REPO-URL>'
-ENV ES_URL='--git-es-url=<GIT-ES-URL>'
->>>>>>> 2debb55f
+
 RUN apk update && apk add git
 RUN apk add cloc
 RUN apk add --no-cache bash
@@ -16,8 +12,4 @@
 COPY gitops /usr/bin/
 COPY detect-removed-commits.sh /usr/bin/
 
-<<<<<<< HEAD
-CMD ./git --git-url=${REPO_URL} --git-es-url=${ES_URL}
-=======
-CMD ./git ${REPO_URL} ${ES_URL}
->>>>>>> 2debb55f
+CMD ./git --git-url=${REPO_URL} --git-es-url=${ES_URL}