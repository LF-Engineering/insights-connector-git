package main

import (
	"bufio"
	"flag"
	"fmt"
	"io"
	"math"
	"net/url"
	"os"
	"os/exec"
	"regexp"
	"sort"
	"strconv"
	"strings"
	"sync"
	"time"

	"github.com/LF-Engineering/lfx-event-schema/service"

	"github.com/LF-Engineering/lfx-event-schema/service/repository"
	"github.com/LF-Engineering/lfx-event-schema/utils/datalake"
	"github.com/aws/aws-sdk-go/aws/session"
	"github.com/aws/aws-sdk-go/service/s3"

	"github.com/LF-Engineering/lfx-event-schema/service/user"

	shared "github.com/LF-Engineering/insights-datasource-shared"
	elastic "github.com/LF-Engineering/insights-datasource-shared/elastic"
	logger "github.com/LF-Engineering/insights-datasource-shared/ingestjob"
	"github.com/LF-Engineering/lfx-event-schema/service/insights"
	"github.com/LF-Engineering/lfx-event-schema/service/insights/git"
	jsoniter "github.com/json-iterator/go"
)

const (
	// GitBackendVersion - backend version
	GitBackendVersion = "0.1.1"
	// GitDefaultReposPath - default path where git repository clones
	GitDefaultReposPath = "/tmp/git-repositories"
	// GitDefaultCachePath - default path where gitops cache files are stored
	GitDefaultCachePath = "/tmp/git-cache"
	// GitOpsCommand - command that maintains git stats cache
	// GitOpsCommand = "gitops.py"
	GitOpsCommand = "gitops"
	// GitOpsFailureFatal - is GitOpsCommand failure fatal?
	GitOpsFailureFatal = true
	// OrphanedCommitsCommand - command to list orphaned commits
	OrphanedCommitsCommand = "detect-removed-commits.sh"
	// OrphanedCommitsFailureFatal - is OrphanedCommitsCommand failure fatal?
	OrphanedCommitsFailureFatal = true
	// GitParseStateInit - init parser state
	GitParseStateInit = 0
	// GitParseStateCommit - commit parser state
	GitParseStateCommit = 1
	// GitParseStateHeader - header parser state
	GitParseStateHeader = 2
	// GitParseStateMessage - message parser state
	GitParseStateMessage = 3
	// GitParseStateFile - file parser state
	GitParseStateFile = 4
	// GitCommitDateField - date field in the commit structure
	GitCommitDateField = "CommitDate"
	// GitDefaultSearchField - default search field
	GitDefaultSearchField = "item_id"
	// GitHubURL - GitHub URL
	GitHubURL = "https://github.com/"
	// GitMaxCommitProperties - maximum properties that can be set on the commit object
	GitMaxCommitProperties = 1000
	// GitMaxMsgLength - maximum message length
	GitMaxMsgLength = 0x4000
	// GitGenerateFlatDocs - do we want to generate flat commit co-authors docs, like docs with type: commit_co_author, commit_signer etc.?
	GitGenerateFlatDocs = true
	// GitDefaultStream - Stream To Publish
	GitDefaultStream = "PUT-S3-git-commits"
	// GitDataSource - constant for git source
	GitDataSource = "git"
	// UnknownExtension - Empty file extension type
	UnknownExtension = "UNKNOWN"
	// CommitCreated commit created event
	CommitCreated = "commit.created"
	// CommitUpdated commit updated event
	CommitUpdated = "commit.updated"
	// InProgress status
	InProgress = "in_progress"
	// Failed status
	Failed = "failed"
	// Success status
	Success = "success"
	// GitConnector ...
	GitConnector = "git-connector"
)

var (
	// GitCategories - categories defined for git
	GitCategories = map[string]struct{}{"commit": {}}
	// GitDefaultEnv - default git command environment
	GitDefaultEnv = map[string]string{"LANG": "C", "PAGER": ""}
	// GitLogOptions - default git log options
	GitLogOptions = []string{
		"--raw",           // show data in raw format
		"--numstat",       // show added/deleted lines per file
		"--pretty=fuller", // pretty output
		"--decorate=full", // show full refs
		"--parents",       //show parents information
		"-M",              //detect and report renames
		"-C",              //detect and report copies
		"-c",              //show merge info
	}
	// GitCommitPattern - pattern to match a commit
	GitCommitPattern = regexp.MustCompile(`^commit[ \t](?P<commit>[a-f0-9]{40})(?:[ \t](?P<parents>[a-f0-9][a-f0-9 \t]+))?(?:[ \t]\((?P<refs>.+)\))?$`)
	// GitHeaderPattern - pattern to match a commit
	GitHeaderPattern = regexp.MustCompile(`^(?P<name>[a-zA-z0-9\-]+)\:[ \t]+(?P<value>.+)$`)
	// GitMessagePattern - message patterns
	GitMessagePattern = regexp.MustCompile(`^[\s]{4}(?P<msg>.*)$`)
	// GitTrailerPattern - message trailer pattern
	GitTrailerPattern = regexp.MustCompile(`^(?P<name>[a-zA-z0-9\-]+)\:[ \t]+(?P<value>.+)$`)
	// GitActionPattern - action pattern - note that original used `\.{,3}` which is not supported in go - you must specify from=0: `\.{0,3}`
	GitActionPattern = regexp.MustCompile(`^(?P<sc>\:+)(?P<modes>(?:\d{6}[ \t])+)(?P<indexes>(?:[a-f0-9]+\.{0,3}[ \t])+)(?P<action>[^\t]+)\t+(?P<file>[^\t]+)(?:\t+(?P<newfile>.+))?$`)
	// GitStatsPattern - stats pattern
	GitStatsPattern = regexp.MustCompile(`^(?P<added>\d+|-)[ \t]+(?P<removed>\d+|-)[ \t]+(?P<file>.+)$`)
	// GitAuthorsPattern - author pattern
	// Example: David Woodhouse <dwmw2@infradead.org> and Tilman Schmidt <tilman@imap.cc>
	GitAuthorsPattern = regexp.MustCompile(`(?P<first_authors>.* .*) and (?P<last_author>.* .*) (?P<email>.*)`)
	// GitCoAuthorsPattern - author pattern
	// Example: Co-authored-by: Andi Kleen <ak@suse.de>
	GitCoAuthorsPattern = regexp.MustCompile(`Co-authored-by:(?P<first_authors>.* .*)<(?P<email>.*)>\n?`)
	// GitDocFilePattern - files matching this pattern are detected as documentation files, so commit will be marked as doc_commit
	GitDocFilePattern = regexp.MustCompile(`(?i)(\.md$|\.rst$|\.docx?$|\.txt$|\.pdf$|\.jpe?g$|\.png$|\.svg$|\.img$|^docs/|^documentation/|^readme)`)
	// GitCommitRoles - roles to fetch affiliation data
	GitCommitRoles = []string{"Author", "Commit"}
	// GitAllowedTrailers - allowed commit trailer flags (lowercase/case insensitive -> correct case)
	GitAllowedTrailers = map[string][]string{
		"about-fscking-timed-by":                 {"Reviewed-by"},
		"accked-by":                              {"Reviewed-by"},
		"aced-by":                                {"Reviewed-by"},
		"ack":                                    {"Reviewed-by"},
		"ack-by":                                 {"Reviewed-by"},
		"ackde-by":                               {"Reviewed-by"},
		"acked":                                  {"Reviewed-by"},
		"acked-and-reviewed":                     {"Reviewed-by"},
		"acked-and-reviewed-by":                  {"Reviewed-by"},
		"acked-and-tested-by":                    {"Reviewed-by", "Tested-by"},
		"acked-b":                                {"Reviewed-by"},
		"acked-by":                               {"Reviewed-by"},
		"acked-by-stale-maintainer":              {"Reviewed-by"},
		"acked-by-with-comments":                 {"Reviewed-by"},
		"acked-by-without-testing":               {"Reviewed-by"},
		"acked-for-mfd-by":                       {"Reviewed-by"},
		"acked-for-now-by":                       {"Reviewed-by"},
		"acked-off-by":                           {"Reviewed-by"},
		"acked-the-net-bits-by":                  {"Reviewed-by"},
		"acked-the-tulip-bit-by":                 {"Reviewed-by"},
		"acked-with-apologies-by":                {"Reviewed-by"},
		"acked_by":                               {"Reviewed-by"},
		"ackedby":                                {"Reviewed-by"},
		"ackeded-by":                             {"Reviewed-by"},
		"acknowledged-by":                        {"Reviewed-by"},
		"acted-by":                               {"Reviewed-by"},
		"actually-written-by":                    {"Co-authored-by"},
		"additional-author":                      {"Co-authored-by"},
		"all-the-fault-of":                       {"Informed-by"},
		"also-analyzed-by":                       {"Reviewed-by"},
		"also-fixed-by":                          {"Co-authored-by"},
		"also-posted-by":                         {"Reported-by"},
		"also-reported-and-tested-by":            {"Reported-by", "Tested-by"},
		"also-reported-by":                       {"Reported-by"},
		"also-spotted-by":                        {"Reported-by"},
		"also-suggested-by":                      {"Reviewed-by"},
		"also-written-by":                        {"Co-authored-by"},
		"analysed-by":                            {"Reviewed-by"},
		"analyzed-by":                            {"Reviewed-by"},
		"aoled-by":                               {"Reviewed-by"},
		"apology-from":                           {"Informed-by"},
		"appreciated-by":                         {"Informed-by"},
		"approved":                               {"Approved-by"},
		"approved-by":                            {"Approved-by"},
		"architected-by":                         {"Influenced-by"},
		"assisted-by":                            {"Co-authored-by"},
		"badly-reviewed-by ":                     {"Reviewed-by"},
		"based-in-part-on-patch-by":              {"Influenced-by"},
		"based-on":                               {"Influenced-by"},
		"based-on-a-patch-by":                    {"Influenced-by"},
		"based-on-code-by":                       {"Influenced-by"},
		"based-on-code-from":                     {"Influenced-by"},
		"based-on-comments-by":                   {"Influenced-by"},
		"based-on-idea-by":                       {"Influenced-by"},
		"based-on-original-patch-by":             {"Influenced-by"},
		"based-on-patch-by":                      {"Influenced-by"},
		"based-on-patch-from":                    {"Influenced-by"},
		"based-on-patches-by":                    {"Influenced-by"},
		"based-on-similar-patches-by":            {"Influenced-by"},
		"based-on-suggestion-from":               {"Influenced-by"},
		"based-on-text-by":                       {"Influenced-by"},
		"based-on-the-original-screenplay-by":    {"Influenced-by"},
		"based-on-the-true-story-by":             {"Influenced-by"},
		"based-on-work-by":                       {"Influenced-by"},
		"based-on-work-from":                     {"Influenced-by"},
		"belatedly-acked-by":                     {"Reviewed-by"},
		"bisected-and-acked-by":                  {"Reviewed-by"},
		"bisected-and-analyzed-by":               {"Reviewed-by"},
		"bisected-and-reported-by":               {"Reported-by"},
		"bisected-and-tested-by":                 {"Reported-by", "Tested-by"},
		"bisected-by":                            {"Reviewed-by"},
		"bisected-reported-and-tested-by":        {"Reviewed-by", "Tested-by"},
		"bitten-by-and-tested-by":                {"Reviewed-by", "Tested-by"},
		"bitterly-acked-by":                      {"Reviewed-by"},
		"blame-taken-by":                         {"Informed-by"},
		"bonus-points-awarded-by":                {"Reviewed-by"},
		"boot-tested-by":                         {"Tested-by"},
		"brainstormed-with":                      {"Influenced-by"},
		"broken-by":                              {"Informed-by"},
		"bug-actually-spotted-by":                {"Reported-by"},
		"bug-fixed-by":                           {"Resolved-by"},
		"bug-found-by":                           {"Reported-by"},
		"bug-identified-by":                      {"Reported-by"},
		"bug-reported-by":                        {"Reported-by"},
		"bug-spotted-by":                         {"Reported-by"},
		"build-fixes-from":                       {"Resolved-by"},
		"build-tested-by":                        {"Tested-by"},
		"build-testing-by":                       {"Tested-by"},
		"catched-by-and-rightfully-ranted-at-by": {"Reported-by"},
		"caught-by":                              {"Reported-by"},
		"cause-discovered-by":                    {"Reported-by"},
		"cautiously-acked-by":                    {"Reviewed-by"},
		"cc":                                     {"Informed-by"},
		"celebrated-by":                          {"Reviewed-by"},
		"changelog-cribbed-from":                 {"Influenced-by"},
		"changelog-heavily-inspired-by":          {"Influenced-by"},
		"chucked-on-by":                          {"Reviewed-by"},
		"cked-by":                                {"Reviewed-by"},
		"cleaned-up-by":                          {"Co-authored-by"},
		"cleanups-from":                          {"Co-authored-by"},
		"co-author":                              {"Co-authored-by"},
		"co-authored":                            {"Co-authored-by"},
		"co-authored-by":                         {"Co-authored-by"},
		"co-debugged-by":                         {"Co-authored-by"},
		"co-developed-by":                        {"Co-authored-by"},
		"co-developed-with":                      {"Co-authored-by"},
		"committed":                              {"Committed-by"},
		"committed-by":                           {"Co-authored-by", "Committed-by"},
		"compile-tested-by":                      {"Tested-by"},
		"compiled-by":                            {"Tested-by"},
		"compiled-tested-by":                     {"Tested-by"},
		"complained-about-by":                    {"Reported-by"},
		"conceptually-acked-by":                  {"Reviewed-by"},
		"confirmed-by":                           {"Reviewed-by"},
		"confirms-rustys-story-ends-the-same-by": {"Reviewed-by"},
		"contributors":                           {"Co-authored-by"},
		"credit":                                 {"Co-authored-by"},
		"credit-to":                              {"Co-authored-by"},
		"credits-by":                             {"Reviewed-by"},
		"csigned-off-by":                         {"Co-authored-by"},
		"cut-and-paste-bug-by":                   {"Reported-by"},
		"debuged-by":                             {"Tested-by"},
		"debugged-and-acked-by":                  {"Reviewed-by"},
		"debugged-and-analyzed-by":               {"Reviewed-by", "Tested-by"},
		"debugged-and-tested-by":                 {"Reviewed-by", "Tested-by"},
		"debugged-by":                            {"Tested-by"},
		"deciphered-by":                          {"Tested-by"},
		"decoded-by":                             {"Tested-by"},
		"delightedly-acked-by":                   {"Reviewed-by"},
		"demanded-by":                            {"Reported-by"},
		"derived-from-code-by":                   {"Co-authored-by"},
		"designed-by":                            {"Influenced-by"},
		"diagnoised-by":                          {"Tested-by"},
		"diagnosed-and-reported-by":              {"Reported-by"},
		"diagnosed-by":                           {"Tested-by"},
		"discovered-and-analyzed-by":             {"Reported-by"},
		"discovered-by":                          {"Reported-by"},
		"discussed-with":                         {"Co-authored-by"},
		"earlier-version-tested-by":              {"Tested-by"},
		"embarrassingly-acked-by":                {"Reviewed-by"},
		"emphatically-acked-by":                  {"Reviewed-by"},
		"encouraged-by":                          {"Influenced-by"},
		"enthusiastically-acked-by":              {"Reviewed-by"},
		"enthusiastically-supported-by":          {"Reviewed-by"},
		"evaluated-by":                           {"Tested-by"},
		"eventually-typed-in-by":                 {"Reported-by"},
		"eviewed-by":                             {"Reviewed-by"},
		"explained-by":                           {"Influenced-by"},
		"fairly-blamed-by":                       {"Reported-by"},
		"fine-by-me":                             {"Reviewed-by"},
		"finished-by":                            {"Co-authored-by"},
		"fix-creation-mandated-by":               {"Resolved-by"},
		"fix-proposed-by":                        {"Resolved-by"},
		"fix-suggested-by":                       {"Resolved-by"},
		"fixed-by":                               {"Resolved-by"},
		"fixes-from":                             {"Resolved-by"},
		"forwarded-by":                           {"Informed-by"},
		"found-by":                               {"Reported-by"},
		"found-ok-by":                            {"Tested-by"},
		"from":                                   {"Informed-by"},
		"grudgingly-acked-by":                    {"Reviewed-by"},
		"grumpily-reviewed-by":                   {"Reviewed-by"},
		"guess-its-ok-by":                        {"Reviewed-by"},
		"hella-acked-by":                         {"Reviewed-by"},
		"helped-by":                              {"Co-authored-by"},
		"helped-out-by":                          {"Co-authored-by"},
		"hinted-by":                              {"Influenced-by"},
		"historical-research-by":                 {"Co-authored-by"},
		"humbly-acked-by":                        {"Reviewed-by"},
		"i-dont-see-any-problems-with-it":        {"Reviewed-by"},
		"idea-by":                                {"Influenced-by"},
		"idea-from":                              {"Influenced-by"},
		"identified-by":                          {"Reported-by"},
		"improved-by":                            {"Influenced-by"},
		"improvements-by":                        {"Influenced-by"},
		"includes-changes-by":                    {"Influenced-by"},
		"initial-analysis-by":                    {"Co-authored-by"},
		"initial-author":                         {"Co-authored-by"},
		"initial-fix-by":                         {"Resolved-by"},
		"initial-patch-by":                       {"Co-authored-by"},
		"initial-work-by":                        {"Co-authored-by"},
		"inspired-by":                            {"Influenced-by"},
		"inspired-by-patch-from":                 {"Influenced-by"},
		"intermittently-reported-by":             {"Reported-by"},
		"investigated-by":                        {"Tested-by"},
		"lightly-tested-by":                      {"Tested-by"},
		"liked-by":                               {"Reviewed-by"},
		"list-usage-fixed-by":                    {"Resolved-by"},
		"looked-over-by":                         {"Reviewed-by"},
		"looks-good-to":                          {"Reviewed-by"},
		"looks-great-to":                         {"Reviewed-by"},
		"looks-ok-by":                            {"Reviewed-by"},
		"looks-okay-to":                          {"Reviewed-by"},
		"looks-reasonable-to":                    {"Reviewed-by"},
		"makes-sense-to":                         {"Reviewed-by"},
		"makes-sparse-happy":                     {"Reviewed-by"},
		"maybe-reported-by":                      {"Reported-by"},
		"mentored-by":                            {"Influenced-by"},
		"modified-and-reviewed-by":               {"Reviewed-by"},
		"modified-by":                            {"Co-authored-by"},
		"more-or-less-tested-by":                 {"Tested-by"},
		"most-definitely-acked-by":               {"Reviewed-by"},
		"mostly-acked-by":                        {"Reviewed-by"},
		"much-requested-by":                      {"Reported-by"},
		"nacked-by":                              {"Reviewed-by"},
		"naked-by":                               {"Reviewed-by"},
		"narrowed-down-by":                       {"Reviewed-by"},
		"niced-by":                               {"Reviewed-by"},
		"no-objection-from-me-by":                {"Reviewed-by"},
		"no-problems-with":                       {"Reviewed-by"},
		"not-nacked-by":                          {"Reviewed-by"},
		"noted-by":                               {"Reviewed-by"},
		"noticed-and-acked-by":                   {"Reviewed-by"},
		"noticed-by":                             {"Reviewed-by"},
		"okay-ished-by":                          {"Reviewed-by"},
		"oked-to-go-through-tracing-tree-by":     {"Reviewed-by"},
		"once-upon-a-time-reviewed-by":           {"Reviewed-by"},
		"original-author":                        {"Co-authored-by"},
		"original-by":                            {"Co-authored-by"},
		"original-from":                          {"Co-authored-by"},
		"original-idea-and-signed-off-by":        {"Co-authored-by"},
		"original-idea-by":                       {"Influenced-by"},
		"original-patch-acked-by":                {"Reviewed-by"},
		"original-patch-by":                      {"Co-authored-by"},
		"original-signed-off-by":                 {"Co-authored-by"},
		"original-version-by":                    {"Co-authored-by"},
		"originalauthor":                         {"Co-authored-by"},
		"originally-by":                          {"Co-authored-by"},
		"originally-from":                        {"Co-authored-by"},
		"originally-suggested-by":                {"Influenced-by"},
		"originally-written-by":                  {"Co-authored-by"},
		"origionally-authored-by":                {"Co-authored-by"},
		"origionally-signed-off-by":              {"Co-authored-by"},
		"partially-reviewed-by":                  {"Reviewed-by"},
		"partially-tested-by":                    {"Tested-by"},
		"partly-suggested-by":                    {"Co-authored-by"},
		"patch-by":                               {"Co-authored-by"},
		"patch-fixed-up-by":                      {"Resolved-by"},
		"patch-from":                             {"Co-authored-by"},
		"patch-inspired-by":                      {"Influenced-by"},
		"patch-originally-by":                    {"Co-authored-by"},
		"patch-updated-by":                       {"Co-authored-by"},
		"patiently-pointed-out-by":               {"Reported-by"},
		"pattern-pointed-out-by":                 {"Influenced-by"},
		"performance-tested-by":                  {"Tested-by"},
		"pinpointed-by":                          {"Reported-by"},
		"pointed-at-by":                          {"Reported-by"},
		"pointed-out-and-tested-by":              {"Reported-by", "Tested-by"},
		"proposed-by":                            {"Reported-by"},
		"pushed-by":                              {"Co-authored-by"},
		"ranted-by":                              {"Reported-by"},
		"re-reported-by":                         {"Reported-by"},
		"reasoning-sounds-sane-to":               {"Reviewed-by"},
		"recalls-having-tested-once-upon-a-time-by": {"Tested-by"},
		"received-from":                                  {"Informed-by"},
		"recommended-by":                                 {"Reviewed-by"},
		"reivewed-by":                                    {"Reviewed-by"},
		"reluctantly-acked-by":                           {"Reviewed-by"},
		"repored-and-bisected-by":                        {"Reported-by"},
		"reporetd-by":                                    {"Reported-by"},
		"reporeted-and-tested-by":                        {"Reported-by", "Tested-by"},
		"report-by":                                      {"Reported-by"},
		"reportded-by":                                   {"Reported-by"},
		"reported":                                       {"Reported-by"},
		"reported--and-debugged-by":                      {"Reported-by", "Tested-by"},
		"reported-acked-and-tested-by":                   {"Reported-by", "Tested-by"},
		"reported-analyzed-and-tested-by":                {"Reported-by"},
		"reported-and-acked-by":                          {"Reviewed-by"},
		"reported-and-bisected-and-tested-by":            {"Reviewed-by", "Tested-by"},
		"reported-and-bisected-by":                       {"Reported-by"},
		"reported-and-reviewed-and-tested-by":            {"Reviewed-by", "Tested-by"},
		"reported-and-root-caused-by":                    {"Reported-by"},
		"reported-and-suggested-by":                      {"Reported-by"},
		"reported-and-test-by":                           {"Reported-by"},
		"reported-and-tested-by":                         {"Tested-by"},
		"reported-any-tested-by":                         {"Tested-by"},
		"reported-bisected-and-tested-by":                {"Reported-by", "Tested-by"},
		"reported-bisected-and-tested-by-the-invaluable": {"Reported-by", "Tested-by"},
		"reported-bisected-tested-by":                    {"Reported-by", "Tested-by"},
		"reported-bistected-and-tested-by":               {"Reported-by", "Tested-by"},
		"reported-by":                                    {"Reported-by"},
		"reported-by-and-tested-by":                      {"Reported-by", "Tested-by"},
		"reported-by-tested-by":                          {"Tested-by"},
		"reported-by-with-patch":                         {"Reported-by"},
		"reported-debuged-tested-acked-by":               {"Tested-by"},
		"reported-off-by":                                {"Reported-by"},
		"reported-requested-and-tested-by":               {"Reported-by", "Tested-by"},
		"reported-reviewed-and-acked-by":                 {"Reviewed-by"},
		"reported-tested-and-acked-by":                   {"Reviewed-by", "Tested-by"},
		"reported-tested-and-bisected-by":                {"Reported-by", "Tested-by"},
		"reported-tested-and-fixed-by":                   {"Co-authored-by", "Reported-by", "Tested-by"},
		"reported-tested-by":                             {"Tested-by"},
		"reported_by":                                    {"Reported-by"},
		"reportedy-and-tested-by":                        {"Reported-by", "Tested-by"},
		"reproduced-by":                                  {"Tested-by"},
		"requested-and-acked-by":                         {"Reviewed-by"},
		"requested-and-tested-by":                        {"Tested-by"},
		"requested-by":                                   {"Reported-by"},
		"researched-with":                                {"Co-authored-by"},
		"reveiewed-by":                                   {"Reviewed-by"},
		"review-by":                                      {"Reviewed-by"},
		"reviewd-by":                                     {"Reviewed-by"},
		"reviewed":                                       {"Reviewed-by"},
		"reviewed-and-tested-by":                         {"Reviewed-by", "Tested-by"},
		"reviewed-and-wanted-by":                         {"Reviewed-by"},
		"reviewed-by":                                    {"Reviewed-by"},
		"reviewed-off-by":                                {"Reviewed-by"},
		"reviewed–by":                                    {"Reviewed-by"},
		"reviewer":                                       {"Reviewed-by"},
		"reviewws-by":                                    {"Reviewed-by"},
		"root-cause-analysis-by":                         {"Reported-by"},
		"root-cause-found-by":                            {"Reported-by"},
		"seconded-by":                                    {"Reviewed-by"},
		"seems-ok":                                       {"Reviewed-by"},
		"seems-reasonable-to":                            {"Reviewed-by"},
		"sefltests-acked-by":                             {"Reviewed-by"},
		"sent-by":                                        {"Informed-by"},
		"serial-parts-acked-by":                          {"Reviewed-by"},
		"siged-off-by":                                   {"Co-authored-by"},
		"sighed-off-by":                                  {"Co-authored-by"},
		"signed":                                         {"Signed-off-by"},
		"signed-by":                                      {"Signed-off-by"},
		"signed-off":                                     {"Signed-off-by"},
		"signed-off-by":                                  {"Co-authored-by", "Signed-off-by"},
		"singend-off-by":                                 {"Co-authored-by"},
		"slightly-grumpily-acked-by":                     {"Reviewed-by"},
		"smoke-tested-by":                                {"Tested-by"},
		"some-suggestions-by":                            {"Influenced-by"},
		"spotted-by":                                     {"Reported-by"},
		"submitted-by":                                   {"Co-authored-by"},
		"suggested-and-acked-by":                         {"Reviewed-by"},
		"suggested-and-reviewed-by":                      {"Reviewed-by"},
		"suggested-and-tested-by":                        {"Reviewed-by", "Tested-by"},
		"suggested-by":                                   {"Reviewed-by"},
		"tested":                                         {"Tested-by"},
		"tested-and-acked-by":                            {"Tested-by"},
		"tested-and-bugfixed-by":                         {"Resolved-by", "Tested-by"},
		"tested-and-reported-by":                         {"Reported-by", "Tested-by"},
		"tested-by":                                      {"Tested-by"},
		"tested-off":                                     {"Tested-by"},
		"thanks-to":                                      {"Influenced-by", "Informed-by"},
		"to":                                             {"Informed-by"},
		"tracked-by":                                     {"Tested-by"},
		"tracked-down-by":                                {"Tested-by"},
		"was-acked-by":                                   {"Reviewed-by"},
		"weak-reviewed-by":                               {"Reviewed-by"},
		"workflow-found-ok-by":                           {"Reviewed-by"},
		"written-by":                                     {"Reported-by"},
	}
	// GitTrailerOtherAuthors - trailer name to authors map (for all documents)
	GitTrailerOtherAuthors = map[string][2]string{
		"Signed-off-by":  {"authors_signed", "signer"},
		"Co-authored-by": {"authors_co_authored", "co_author"},
		"Tested-by":      {"authors_tested", "tester"},
		"Approved-by":    {"authors_approved", "approver"},
		"Reviewed-by":    {"authors_reviewed", "reviewer"},
		"Reported-by":    {"authors_reported", "reporter"},
		"Informed-by":    {"authors_informed", "informer"},
		"Resolved-by":    {"authors_resolved", "resolver"},
		"Influenced-by":  {"authors_influenced", "influencer"},
	}
	// GitTrailerSameAsAuthor - can a given trailer be the same as the main commit's author?
	GitTrailerSameAsAuthor = map[string]bool{
		"Signed-off-by":  true,
		"Co-authored-by": false,
		"Tested-by":      true,
		"Approved-by":    false,
		"Reviewed-by":    false,
		"Reported-by":    true,
		"Informed-by":    true,
		"Resolved-by":    true,
		"Influenced-by":  true,
	}
	// GitTrailerPPAuthors - trailer name to authors map (for pair programming)
	GitTrailerPPAuthors = map[string]string{"Signed-off-by": "authors_signed_off", "Co-authored-by": "co_authors"}
	// max upstream date
	gMaxUpstreamDt    time.Time
	gMaxUpstreamDtMtx = &sync.Mutex{}
)

// Publisher - for streaming data to Kinesis
type Publisher interface {
	PushEvents(action, source, eventType, subEventType, env string, data []interface{}) error
}

// RawPLS - programming language summary (all fields as strings)
type RawPLS struct {
	Language string `json:"language"`
	Files    string `json:"files"`
	Blank    string `json:"blank"`
	Comment  string `json:"comment"`
	Code     string `json:"code"`
}

// PLS - programming language summary
type PLS struct {
	Language string `json:"language"`
	Files    int    `json:"files"`
	Blank    int    `json:"blank"`
	Comment  int    `json:"comment"`
	Code     int    `json:"code"`
}

// DSGit - DS implementation for git
type DSGit struct {
	URL              string // git repo URL, for example https://github.com/cncf/devstats
	ReposPath        string // path to store git repo clones, defaults to /tmp/git-repositories
	CachePath        string // path to store gitops results cache, defaults to /tmp/git-cache
	SkipCacheCleanup bool   // skip gitops cache cleanup
	// Flags
	FlagURL              *string
	FlagReposPath        *string
	FlagCachePath        *string
	FlagSkipCacheCleanup *bool
	FlagStream           *string
	FlagSourceID         *string
	// Non-config variables
	RepoName        string // repo name
	Loc             int    // lines of code as reported by GitOpsCommand
	Pls             []PLS  // programming language suppary as reported by GitOpsCommand
	StatsDt         time.Time
	GitPath         string                            // path to git repo clone
	LineScanner     *bufio.Scanner                    // line scanner for git log
	CurrLine        int                               // current line in git log
	ParseState      int                               // 0-init, 1-commit, 2-header, 3-message, 4-file
	Commit          map[string]interface{}            // current parsed commit
	CommitFiles     map[string]map[string]interface{} // current commit's files
	RecentLines     []string                          // recent commit lines
	OrphanedCommits []string                          // orphaned commits SHAs
	OrphanedMap     map[string]struct{}               // orphaned commits SHAs
	DefaultBranch   string                            // default branch name, example: master, main
	Branches        map[string]struct{}               // all branches
	CurrentSHA      string                            // SHA of currently processing commit
	// PairProgramming mode
	PairProgramming bool
	// CommitsHash is a map of commit hashes for each repo
	CommitsHash map[string]map[string]struct{}
	// Publisher & stream
	Publisher
	Stream string // stream to publish the data
	Logger logger.Logger
	// SourceID: the optional external source identifier (such as the repo ID from github/gitlab, or gerrit project slug)
	// this field is required for github, gitlab and gerrit. For github and gitlab, this is typically a numeric value
	// converted to a string such as 194341141. For gerrit this is the project (repository) slug.
	SourceID string
}

// PublisherPushEvents - this is a fake function to test publisher locally
// FIXME: don't use when done implementing
func (j *DSGit) PublisherPushEvents(ev, ori, src, cat, env string, v []interface{}) error {
	data, err := jsoniter.Marshal(v)
	shared.Printf("publish[ev=%s ori=%s src=%s cat=%s env=%s]: %d items: %+v -> %v\n", ev, ori, src, cat, env, len(v), string(data), err)
	return nil
}

// AddPublisher - sets Kinesis publisher
func (j *DSGit) AddPublisher(publisher Publisher) {
	j.Publisher = publisher
}

// AddLogger - adds logger
func (j *DSGit) AddLogger(ctx *shared.Ctx) {
	client, err := elastic.NewClientProvider(&elastic.Params{
		URL:      os.Getenv("ELASTIC_LOG_URL"),
		Password: os.Getenv("ELASTIC_LOG_PASSWORD"),
		Username: os.Getenv("ELASTIC_LOG_USER"),
	})
	if err != nil {
		shared.Printf("AddLogger error: %+v", err)
		return
	}
	logProvider, err := logger.NewLogger(client, os.Getenv("STAGE"))
	if err != nil {
		shared.Printf("AddLogger error: %+v", err)
		return
	}
	j.Logger = *logProvider
}

// WriteLog - writes to log
func (j *DSGit) WriteLog(ctx *shared.Ctx, timestamp time.Time, status, message string) {
	_ = j.Logger.Write(&logger.Log{
		Connector: GitDataSource,
		Configuration: []map[string]string{
			{
				"REPO_URL":    j.URL,
				"ProjectSlug": ctx.Project,
			}},
		Status:    status,
		CreatedAt: timestamp,
		Message:   message,
	})
}

// AddFlags - add git specific flags
func (j *DSGit) AddFlags() {
	j.FlagURL = flag.String("git-url", "", "git repo URL, for example https://github.com/cncf/devstats")
	j.FlagReposPath = flag.String("git-repos-path", GitDefaultReposPath, "path to store git repo clones, defaults to "+GitDefaultReposPath)
	j.FlagCachePath = flag.String("git-cache-path", GitDefaultCachePath, "path to store gitops results cache, defaults to"+GitDefaultCachePath)
	j.FlagSkipCacheCleanup = flag.Bool("git-skip-cache-cleanup", false, "skip gitops cache cleanup")
	j.FlagStream = flag.String("git-stream", GitDefaultStream, "git kinesis stream name, for example PUT-S3-git-commits")
	j.FlagSourceID = flag.String("git-source-id", "", "repository source id")
}

// ParseArgs - parse git specific environment variables
func (j *DSGit) ParseArgs(ctx *shared.Ctx) (err error) {
	// git URL
	if shared.FlagPassed(ctx, "url") && *j.FlagURL != "" {
		j.URL = strings.TrimSpace(*j.FlagURL)
	}
	if ctx.EnvSet("URL") {
		j.URL = ctx.Env("URL")
	}

	// git repos path
	j.ReposPath = GitDefaultReposPath
	if shared.FlagPassed(ctx, "repos-path") && *j.FlagReposPath != "" {
		j.ReposPath = *j.FlagReposPath
	}
	if ctx.EnvSet("REPOS_PATH") {
		j.ReposPath = ctx.Env("REPOS_PATH")
	}

	// git cache path
	j.CachePath = GitDefaultCachePath
	if shared.FlagPassed(ctx, "cache-path") && *j.FlagCachePath != "" {
		j.CachePath = *j.FlagCachePath
	}
	if ctx.EnvSet("CACHE_PATH") {
		j.CachePath = ctx.Env("CACHE_PATH")
	}

	// git skip cache cleanup
	if shared.FlagPassed(ctx, "skip-cache-cleanup") {
		j.SkipCacheCleanup = *j.FlagSkipCacheCleanup
	}
	skipCacheCleanup, present := ctx.BoolEnvSet("SKIP_CACHE_CLEANUP")
	if present {
		j.SkipCacheCleanup = skipCacheCleanup
	}

	// git Kinesis stream
	j.Stream = GitDefaultStream
	if shared.FlagPassed(ctx, "stream") {
		j.Stream = *j.FlagStream
	}
	if ctx.EnvSet("STREAM") {
		j.Stream = ctx.Env("STREAM")
	}

	// Some extra initializations
	// NOTE: We enable pair programming by default
	j.PairProgramming = true
	j.CommitsHash = make(map[string]map[string]struct{})
	j.OrphanedMap = make(map[string]struct{})

	// git repository sourceID
	if shared.FlagPassed(ctx, "source-id") {
		j.SourceID = strings.TrimSpace(*j.FlagSourceID)
	}

	return
}

// Validate - is current DS configuration OK?
func (j *DSGit) Validate() (err error) {
	url := strings.TrimSpace(j.URL)
	if strings.HasSuffix(url, "/") {
		url = url[:len(url)-1]
	}
	ary := strings.Split(url, "/")
	j.RepoName = ary[len(ary)-1]
	if j.RepoName == "" {
		err = fmt.Errorf("Repo name must be set")
		return
	}
	j.ReposPath = os.ExpandEnv(j.ReposPath)
	if strings.HasSuffix(j.ReposPath, "/") {
		j.ReposPath = j.ReposPath[:len(j.ReposPath)-1]
	}
	j.CachePath = os.ExpandEnv(j.CachePath)
	if strings.HasSuffix(j.CachePath, "/") {
		j.CachePath = j.CachePath[:len(j.CachePath)-1]
	}
	return
}

// Init - initialize git data source
func (j *DSGit) Init(ctx *shared.Ctx) (err error) {
	shared.NoSSLVerify()
	ctx.InitEnv("git")
	j.AddFlags()
	ctx.Init()
	err = j.ParseArgs(ctx)
	if err != nil {
		return
	}
	err = j.Validate()
	if err != nil {
		return
	}
	if ctx.Debug > 1 {
		m := &git.Commit{}
		shared.Printf("git: %+v\nshared context: %s\nModel: %+v\n", j, ctx.Info(), m)
	}
	if j.Stream != "" {
		sess, err := session.NewSession()
		if err != nil {
			return err
		}
		s3Client := s3.New(sess)
		objectStore := datalake.NewS3ObjectStore(s3Client)
		datalakeClient := datalake.NewStoreClient(&objectStore)
		j.AddPublisher(&datalakeClient)
	}
	j.AddLogger(ctx)
	return
}

// GetCommitURL - return git commit URL for a given path and SHA
func (j *DSGit) GetCommitURL(origin, hash string) (string, string) {
	if strings.HasPrefix(origin, "git://") {
		return strings.Replace(origin, "git://", "http://", 1) + "/commit/?id=" + hash, "git"
	} else if strings.HasPrefix(origin, "http://git.") || strings.HasPrefix(origin, "https://git.") {
		return origin + "/commit/?id=" + hash, "git"
	} else if strings.Contains(origin, "github.com") {
		return origin + "/commit/" + hash, "github"
	} else if strings.Contains(origin, "gitlab.com") {
		return origin + "/-/commit/" + hash, "gitlab"
	} else if strings.Contains(origin, "bitbucket.org") {
		return origin + "/commits/" + hash, "bitbucket"
	} else if strings.Contains(origin, "gerrit") || strings.Contains(origin, "review") {
		u, err := url.Parse(origin)
		if err != nil {
			shared.Printf("cannot parse git commit origin: '%s'\n", origin)
			return origin + "/" + hash, "unknown"
		}
		baseURL := u.Scheme + "://" + u.Host
		vURL := "gitweb"
		if strings.Contains(u.Path, "/gerrit/") {
			vURL = "gerrit/gitweb"
		} else if strings.Contains(u.Path, "/r/") {
			vURL = "r/gitweb"
		}
		project := strings.Replace(u.Path, "/gerrit/", "", -1)
		project = strings.Replace(project, "/r/", "", -1)
		project = strings.TrimLeft(project, "/")
		if !strings.HasSuffix(project, ".git") {
			project += ".git"
		}
		projectURL := "p=" + project
		typeURL := "a=commit"
		hashURL := "h=" + hash
		return baseURL + "/" + vURL + "?" + projectURL + ";" + typeURL + ";" + hashURL, "gerrit"
	} else if strings.Contains(origin, "git.") && (!strings.Contains(origin, "gerrit") || !strings.Contains(origin, "review")) {
		return origin + "/commit/?id=" + hash, "unknown"
	}
	return origin + "/" + hash, "unknown"
}

// GetRepoShortURL - return git commit URL for a given path and SHA
func (j *DSGit) GetRepoShortURL(origin string) (repoShortName string) {
	lastSlashItem := func(arg string) string {
		arg = strings.TrimSuffix(arg, "/")
		arr := strings.Split(arg, "/")
		lArr := len(arr)
		if lArr > 1 {
			return arr[lArr-1]
		}
		return arg
	}
	if strings.Contains(origin, "/github.com/") {
		// https://github.com/org/repo.git --> repo
		arg := strings.TrimSuffix(origin, ".git")
		repoShortName = lastSlashItem(arg)
		return
	} else if strings.Contains(origin, "/gerrit.") {
		// https://gerrit.xyz/r/org/repo -> repo
		repoShortName = lastSlashItem(origin)
		return
	} else if strings.Contains(origin, "/gitlab.com") {
		// https://gitlab.com/org/repo -> repo
		repoShortName = lastSlashItem(origin)
		return
	} else if strings.Contains(origin, "/bitbucket.org/") {
		// https://bitbucket.org/org/repo.git/src/
		arg := strings.TrimSuffix(origin, "/")
		arg = strings.TrimSuffix(arg, "/src")
		arg = strings.TrimSuffix(arg, ".git")
		repoShortName = lastSlashItem(arg)
		return
	}
	// Fall back
	repoShortName = lastSlashItem(origin)
	return
}

// GetOtherTrailersAuthors - get others authors - from other trailers fields (mostly for korg)
// This works on a raw document
func (j *DSGit) GetOtherTrailersAuthors(ctx *shared.Ctx, doc interface{}) (othersMap map[string]map[[2]string]struct{}) {
	// "Signed-off-by":  {"authors_signed", "signer"},
	commitAuthor := ""
	for otherKey, otherRichKey := range GitTrailerOtherAuthors {
		iothers, ok := shared.Dig(doc, []string{"data", otherKey}, false, true)
		if ok {
			sameAsAuthorAllowed, _ := GitTrailerSameAsAuthor[otherKey]
			if !sameAsAuthorAllowed {
				if commitAuthor == "" {
					iCommitAuthor, _ := shared.Dig(doc, []string{"data", "Author"}, true, false)
					commitAuthor = strings.TrimSpace(iCommitAuthor.(string))
					if ctx.Debug > 1 {
						shared.Printf("trailers type %s cannot have the same authors as commit's author %s, checking this\n", otherKey, commitAuthor)
					}
				}
			}
			others, _ := iothers.([]interface{})
			if ctx.Debug > 1 {
				shared.Printf("other trailers %s -> %s: %s\n", otherKey, otherRichKey, others)
			}
			if othersMap == nil {
				othersMap = make(map[string]map[[2]string]struct{})
			}
			for _, iOther := range others {
				other := strings.TrimSpace(iOther.(string))
				if !sameAsAuthorAllowed && other == commitAuthor {
					if ctx.Debug > 1 {
						shared.Printf("trailer %s is the same as commit's author, and this isn't allowed for %s trailers, skipping\n", other, otherKey)
					}
					continue
				}
				_, ok := othersMap[other]
				if !ok {
					othersMap[other] = map[[2]string]struct{}{}
				}
				othersMap[other][otherRichKey] = struct{}{}
			}
		}
	}
	return
}

// IdentityFromGitAuthor - construct identity from git author
func (j *DSGit) IdentityFromGitAuthor(ctx *shared.Ctx, author string) (identity [3]string) {
	fields := strings.Split(author, "<")
	name := strings.TrimSpace(fields[0])
	email := ""
	if len(fields) > 1 {
		fields2 := strings.Split(fields[1], ">")
		email = strings.TrimSpace(fields2[0])
	}
	// We don't attempt to transform email in anyw ay in V2, we just check if this is a correct email (not even checking the domain)
	if email != "" {
		valid, _ := shared.IsValidEmail(email, false, false)
		if !valid {
			email = ""
		}
	}
	identity = [3]string{name, "", email}
	return
}

// EnrichItem - return rich item from raw item for a given author type
func (j *DSGit) EnrichItem(ctx *shared.Ctx, item map[string]interface{}) (rich map[string]interface{}, err error) {
	rich = make(map[string]interface{})
	for _, field := range shared.RawFields {
		v, _ := item[field]
		rich[field] = v
	}
	commit, ok := item["data"].(map[string]interface{})
	if !ok {
		err = fmt.Errorf("missing data field in item %+v", shared.DumpKeys(item))
		return
	}
	iAuthorDate, _ := shared.Dig(commit, []string{"AuthorDate"}, true, false)
	sAuthorDate, _ := iAuthorDate.(string)
	authorDate, authorDateTz, authorTz, ok := shared.ParseDateWithTz(sAuthorDate)
	if !ok {
		err = fmt.Errorf("cannot parse author date from %v", iAuthorDate)
		return
	}
	rich["orphaned"] = false
	rich["tz"] = authorTz
	rich["author_date"] = authorDateTz
	rich["author_date_weekday"] = int(authorDateTz.Weekday())
	rich["author_date_hour"] = authorDateTz.Hour()
	rich["utc_author"] = authorDate
	rich["utc_author_date_weekday"] = int(authorDate.Weekday())
	rich["utc_author_date_hour"] = authorDate.Hour()
	iCommitDate, _ := shared.Dig(commit, []string{"CommitDate"}, true, false)
	sCommitDate, _ := iCommitDate.(string)
	commitDate, commitDateTz, commitTz, ok := shared.ParseDateWithTz(sCommitDate)
	if !ok {
		err = fmt.Errorf("cannot parse commit date from %v", iAuthorDate)
		return
	}
	rich["commit_tz"] = commitTz
	rich["commit_date"] = commitDateTz
	rich["commit_date_weekday"] = int(commitDateTz.Weekday())
	rich["commit_date_hour"] = commitDateTz.Hour()
	rich["utc_commit"] = commitDate
	rich["utc_commit_date_weekday"] = int(commitDate.Weekday())
	rich["utc_commit_date_hour"] = commitDate.Hour()
	message, ok := shared.Dig(commit, []string{"message"}, false, true)
	if ok {
		msg, _ := message.(string)
		ary := strings.Split(msg, "\n")
		rich["title"] = ary[0]
		rich["message_analyzed"] = msg
		if len(msg) > GitMaxMsgLength {
			msg = msg[:GitMaxMsgLength]
		}
		rich["message"] = msg
	} else {
		rich["message_analyzed"] = nil
		rich["message"] = nil
	}
	iBranch, _ := commit["branch"]
	branch, _ := iBranch.(string)
	rich["branch"] = branch
	rich["default_branch"] = j.DefaultBranch
	rich["is_default_branch"] = j.DefaultBranch == branch
	comm, ok := shared.Dig(commit, []string{"commit"}, false, true)
	var hsh string
	if ok {
		hsh, _ = comm.(string)
		rich["hash"] = hsh
		if len(hsh) > 7 {
			rich["hash_short"] = hsh[:7]
		} else {
			rich["hash_short"] = hsh
		}
	} else {
		rich["hash"] = nil
	}
	iRefs, ok := shared.Dig(commit, []string{"refs"}, false, true)
	if ok {
		refsAry, ok := iRefs.([]interface{})
		if ok {
			tags := []string{}
			for _, iRef := range refsAry {
				ref, _ := iRef.(string)
				if strings.Contains(ref, "tag: ") {
					tags = append(tags, ref)
				}
			}
			rich["commit_tags"] = tags
		}
	}
	rich["parents"], _ = commit["parents"]
	rich["branches"] = []interface{}{}
	dtDiff := float64(commitDate.Sub(authorDate).Seconds()) / 3600.0
	dtDiff = math.Round(dtDiff*100.0) / 100.0
	rich["time_to_commit_hours"] = dtDiff
	iRepoName, _ := shared.Dig(item, []string{"origin"}, true, false)
	repoName, _ := iRepoName.(string)
	origin := repoName
	if strings.HasPrefix(repoName, "http") {
		repoName = shared.AnonymizeURL(repoName)
	}
	rich["repo_name"] = repoName
	nFiles := 0
	linesAdded := int64(0)
	linesRemoved := int64(0)
	fileData := []map[string]interface{}{}
	iFiles, ok := shared.Dig(commit, []string{"files"}, false, true)
	if ok {
		files, ok := iFiles.([]map[string]interface{})
		if ok {
			for _, file := range files {
				action, ok := shared.Dig(file, []string{"action"}, false, true)
				if !ok {
					continue
				}
				nFiles++
				iAdded, ok := shared.Dig(file, []string{"added"}, false, true)
				added, removed, name := 0, 0, ""
				if ok {
					added, _ = strconv.Atoi(fmt.Sprintf("%v", iAdded))
					linesAdded += int64(added)
				}
				iRemoved, ok := shared.Dig(file, []string{"removed"}, false, true)
				if ok {
					//removed, _ := iRemoved.(float64)
					removed, _ = strconv.Atoi(fmt.Sprintf("%v", iRemoved))
					linesRemoved += int64(removed)
				}
				iName, ok := shared.Dig(file, []string{"file"}, false, true)
				if ok {
					name, _ = iName.(string)
				}
				fileData = append(
					fileData,
					map[string]interface{}{
						"action":  action,
						"name":    name,
						"added":   added,
						"removed": removed,
					},
				)
			}
		}
	}
	rich["file_data"] = fileData
	rich["files"] = nFiles
	rich["lines_added"] = linesAdded
	rich["lines_removed"] = linesRemoved
	rich["lines_changed"] = linesAdded + linesRemoved
	doc, _ := shared.Dig(commit, []string{"doc_commit"}, false, true)
	rich["doc_commit"] = doc
	empty, _ := shared.Dig(commit, []string{"empty_commit"}, false, true)
	rich["empty_commit"] = empty
	loc, ok := shared.Dig(commit, []string{"total_lines_of_code"}, false, true)
	if ok {
		rich["total_lines_of_code"] = loc
	} else {
		rich["total_lines_of_code"] = 0
	}
	pls, ok := shared.Dig(commit, []string{"program_language_summary"}, false, true)
	if ok {
		rich["program_language_summary"] = pls
	} else {
		rich["program_language_summary"] = []interface{}{}
	}
	rich["commit_url"], rich["commit_repo_type"] = j.GetCommitURL(origin, hsh)
	rich["repo_short_name"] = j.GetRepoShortURL(origin)
	// Printf("commit_url: %+v\n", rich["commit_url"])
	project, ok := shared.Dig(commit, []string{"project"}, false, true)
	if ok {
		rich["project"] = project
	}
	if strings.Contains(origin, GitHubURL) {
		githubRepo := strings.Replace(origin, GitHubURL, "", -1)
		githubRepo = strings.TrimSuffix(githubRepo, ".git")
		rich["github_repo"] = githubRepo
		rich["url_id"] = githubRepo + "/commit/" + hsh
	}
	// authors, committers (can be set from PP)
	var (
		authorsMap    map[string]struct{}
		committersMap map[string]struct{}
	)
	iAuthors, ok := commit["authors"]
	if ok {
		authorsMap, _ = iAuthors.(map[string]struct{})
	} else {
		authorsMap = map[string]struct{}{}
	}
	iCommitters, ok := commit["committers"]
	if ok {
		committersMap, _ = iCommitters.(map[string]struct{})
	} else {
		committersMap = map[string]struct{}{}
	}
	othersMap := j.GetOtherTrailersAuthors(ctx, item)
	idents := [][3]string{}
	identTypes := []string{}
	otherIdents := map[string][3]string{}
	for authorStr := range authorsMap {
		ident, ok := otherIdents[authorStr]
		if !ok {
			ident = j.IdentityFromGitAuthor(ctx, authorStr)
			otherIdents[authorStr] = ident
		}
		idents = append(idents, ident)
		identTypes = append(identTypes, "author")
	}
	for authorStr := range committersMap {
		ident, ok := otherIdents[authorStr]
		if !ok {
			ident = j.IdentityFromGitAuthor(ctx, authorStr)
			otherIdents[authorStr] = ident
		}
		idents = append(idents, ident)
		identTypes = append(identTypes, "committer")
	}
	for authorStr, roles := range othersMap {
		ident, ok := otherIdents[authorStr]
		if !ok {
			ident = j.IdentityFromGitAuthor(ctx, authorStr)
			otherIdents[authorStr] = ident
		}
		for roleData := range roles {
			roleName := roleData[1]
			idents = append(idents, ident)
			identTypes = append(identTypes, roleName)
		}
	}
	rich["idents"] = idents
	rich["ident_types"] = identTypes
	rich["origin"] = shared.AnonymizeURL(rich["origin"].(string))
	rich["tags"] = ctx.Tags
	rich["commit_url"] = shared.AnonymizeURL(rich["commit_url"].(string))
	rich["type"] = "commit"
	// NOTE: From shared
	rich["metadata__enriched_on"] = time.Now()
	// rich[ProjectSlug] = ctx.ProjectSlug
	// rich["groups"] = ctx.Groups
	return
}

// SetParentCommitFlag - additional operations on already enriched item for pair programming
func (j *DSGit) SetParentCommitFlag(richItem map[string]interface{}) (err error) {
	var repoString string
	if repo, ok := richItem["repo_name"]; ok {
		repoString = fmt.Sprintf("%+v", repo)
		if commit, ok := richItem["hash"]; ok {
			commitString := fmt.Sprintf("%+v", commit)
			if innerMap := j.CommitsHash[repoString]; innerMap == nil {
				j.CommitsHash[repoString] = make(map[string]struct{})
			}
			if _, ok := j.CommitsHash[repoString][commitString]; ok {
				// do nothing because the hash exists in the commits map
				richItem["is_parent_commit"] = 0
				return
			}
			j.CommitsHash[repoString][commitString] = struct{}{}
			richItem["is_parent_commit"] = 1
		}
	}
	return
}

func (j *DSGit) dedupAuthors(inContributors []insights.Contributor) (outContributors []insights.Contributor) {
	authors := make(map[string]struct{})
	for _, contributor := range inContributors {
		if string(contributor.Role) == "author" {
			authors[contributor.Identity.ID] = struct{}{}
		}
	}
	for _, contributor := range inContributors {
		if string(contributor.Role) != "co_author" {
			outContributors = append(outContributors, contributor)
			continue
		}
		_, found := authors[contributor.Identity.ID]
		if !found {
			outContributors = append(outContributors, contributor)
		}
	}
	return
}

// GetModelData - return data in lfx-event-schema format
func (j *DSGit) GetModelData(ctx *shared.Ctx, docs []interface{}) []git.CommitCreatedEvent {
	data := make([]git.CommitCreatedEvent, 0)
	baseEvent := service.BaseEvent{
		Type: CommitCreated,
		CRUDInfo: service.CRUDInfo{
			CreatedBy: GitConnector,
			UpdatedBy: GitConnector,
			CreatedAt: time.Now().Unix(),
			UpdatedAt: time.Now().Unix(),
		},
	}
	commitBaseEvent := git.CommitBaseEvent{
		Connector:        insights.GitConnector,
		ConnectorVersion: GitBackendVersion,
	}
	repoID, err := repository.GenerateRepositoryID(j.SourceID, j.URL, GitDataSource)
	if err != nil {
		shared.Printf("GenerateRepositoryID %+v\n", err)
	}

	for _, iDoc := range docs {
		commit := git.Commit{}
		doc, _ := iDoc.(map[string]interface{})
		commit.URL, _ = doc["commit_url"].(string)
		commit.SHA, _ = doc["hash"].(string)
		commit.Branch, _ = doc["branch"].(string)
		commit.DefaultBranch, _ = doc["is_default_branch"].(bool)
		commit.ShortHash, _ = doc["hash_short"].(string)
		commit.DocCommit, _ = doc["doc_commit"].(bool)
		source, _ := doc["commit_repo_type"].(string)
		commitBaseEvent.Source = insights.Source(source)
		commit.Message, _ = doc["message"].(string)
		_, commit.Orphaned = j.OrphanedMap[commit.SHA]
		commit.ParentSHAs, _ = doc["parents"].([]string)
		commit.AuthoredTimestamp, _ = doc["author_date"].(time.Time)
		authoredDt, _ := doc["utc_author"].(time.Time)
<<<<<<< HEAD
		commit.RepositoryURL, _ = doc["origin"].(string)
		repoID, err := repository.GenerateRepositoryID(source, shared.StripURL(commit.RepositoryURL), "")
		if err != nil {
			shared.Printf("GenerateRepositoryID %+v\n", err)
		}
=======
>>>>>>> 2f0cf8ca
		commit.RepositoryID = repoID
		commitID, err := git.GenerateCommitID(repoID, commit.SHA)
		if err != nil {
			shared.Printf("GenerateCommitID %+v\n", err)
		}
		commit.ID = commitID
		commit.CommittedTimestamp, _ = doc["commit_date"].(time.Time)
		createdOn := authoredDt
		commit.SyncTimestamp = time.Now()
		commitRoles := []insights.Contributor{}
		identsAry, okIdents := doc["idents"].([][3]string)
		identTypesAry, okIdentTypes := doc["ident_types"].([]string)
		if okIdents && okIdentTypes {
			// In pair programming mode co_author need to have custom weight
			ppCoAuthorWeight := 1.0
			if j.PairProgramming {
				nCoAuthors := 0
				for _, identType := range identTypesAry {
					if identType == "co_author" || identType == "author" {
						nCoAuthors++
					}
				}
				if nCoAuthors > 1 {
					ppCoAuthorWeight /= float64(nCoAuthors)
				}
			}
			for i := range identTypesAry {
				commitRole := insights.Contributor{}
				ident := identsAry[i]
				identType := identTypesAry[i]
				commitRole.Role = insights.Role(identType)
				if j.PairProgramming && (identType == "co_author" || identType == "author") {
					commitRole.Weight = ppCoAuthorWeight
				} else {
					commitRole.Weight = 1.0
				}
				name := ident[0]
				username := ""
				email := ident[2]
				// No identity data postprocessing in V2
				// name, username = shared.PostprocessNameUsername(name, username, email)
				userID, err := user.GenerateIdentity(&source, &email, &name, &username)
				if err != nil {
					shared.Printf("GenerateIdentity %+v\n", err)
				}
				commitRole.Identity = user.UserIdentityObjectBase{
					ID:         userID,
					Email:      email,
					Name:       name,
					IsVerified: false,
					Username:   username,
					Source:     GitDataSource,
				}
				commitRoles = append(commitRoles, commitRole)
			}
		}
		commit.Contributors = j.dedupAuthors(shared.DedupContributors(commitRoles))
		fileCache := make(map[string]*git.CommitFilesByType)
		fileAry, okFileAry := doc["file_data"].([]map[string]interface{})
		if okFileAry {
			for _, fileData := range fileAry {
				fileName, _ := fileData["name"].(string)
				if fileName == "" {
					continue
				}
				ext := ParseFileExtension(fileName)
				if _, ok := fileCache[ext]; !ok {
					fileCache[ext] = &git.CommitFilesByType{Type: ext}
				}
				obj := fileCache[ext]
				linesAdded, _ := fileData["added"].(int)
				obj.LinesAdded += linesAdded
				linesRemoved, _ := fileData["removed"].(int)
				obj.LinesRemoved += linesRemoved
				action, _ := fileData["action"].(string)
				if action == "M" {
					obj.FilesModified++
				} else if action == "D" {
					obj.FilesDeleted++
				} else {
					obj.FilesCreated++
				}
			}
			commit.Files = make([]git.CommitFilesByType, 0)
			for _, value := range fileCache {
				commit.Files = append(commit.Files, *value)
			}
		}
		commit.MergeCommit = len(fileAry) == 0
		// Event
		data = append(data, git.CommitCreatedEvent{
			CommitBaseEvent: commitBaseEvent,
			BaseEvent:       baseEvent,
			Payload:         commit,
		})
		gMaxUpstreamDtMtx.Lock()
		if createdOn.After(gMaxUpstreamDt) {
			gMaxUpstreamDt = createdOn
		}
		gMaxUpstreamDtMtx.Unlock()
	}
	return data
}

// ItemID - return unique identifier for an item
func (j *DSGit) ItemID(item interface{}) string {
	id, ok := item.(map[string]interface{})["commit"].(string)
	if !ok {
		shared.Fatalf("git: ItemID() - cannot extract commit from %+v", shared.DumpKeys(item))
	}
	return id
}

// ItemUpdatedOn - return updated on date for an item
func (j *DSGit) ItemUpdatedOn(item interface{}) time.Time {
	iUpdated, _ := shared.Dig(item, []string{GitCommitDateField}, true, false)
	sUpdated, ok := iUpdated.(string)
	if !ok {
		shared.Fatalf("git: ItemUpdatedOn() - cannot extract %s from %+v", GitCommitDateField, shared.DumpKeys(item))
	}
	updated, _, _, ok := shared.ParseDateWithTz(sUpdated)
	if !ok {
		shared.Fatalf("git: ItemUpdatedOn() - cannot extract %s from %s", GitCommitDateField, sUpdated)
	}
	return updated
}

// AddMetadata - add metadata to the item
func (j *DSGit) AddMetadata(ctx *shared.Ctx, item interface{}) (mItem map[string]interface{}) {
	mItem = make(map[string]interface{})
	origin := j.URL
	tags := ctx.Tags
	if len(tags) == 0 {
		tags = []string{origin}
	}
	commitSHA := j.ItemID(item)
	updatedOn := j.ItemUpdatedOn(item)
	uuid := shared.UUIDNonEmpty(ctx, origin, commitSHA)
	timestamp := time.Now()
	mItem["backend_name"] = ctx.DS
	mItem["backend_version"] = GitBackendVersion
	mItem["timestamp"] = fmt.Sprintf("%.06f", float64(timestamp.UnixNano())/1.0e9)
	mItem["uuid"] = uuid
	mItem["origin"] = origin
	mItem["tags"] = tags
	mItem["offset"] = float64(updatedOn.Unix())
	mItem["category"] = "commit"
	mItem["search_fields"] = make(map[string]interface{})
	shared.FatalOnError(shared.DeepSet(mItem, []string{"search_fields", GitDefaultSearchField}, commitSHA, false))
	mItem["metadata__updated_on"] = shared.ToESDate(updatedOn)
	mItem["metadata__timestamp"] = shared.ToESDate(timestamp)
	// mItem[ProjectSlug] = ctx.ProjectSlug
	if ctx.Debug > 1 {
		shared.Printf("%s: %s: %v %v\n", origin, uuid, commitSHA, updatedOn)
	}
	return
}

// GetGitOps - LOC, lang summary stats
func (j *DSGit) GetGitOps(ctx *shared.Ctx, thrN int) (ch chan error, err error) {
	worker := func(c chan error, url string) (e error) {
		defer func() {
			if c != nil {
				c <- e
			}
		}()
		var (
			sout string
			serr string
		)
		cmdLine := []string{GitOpsCommand, url}
		env := map[string]string{
			"DA_GIT_REPOS_PATH": j.ReposPath,
			"DA_GIT_CACHE_PATH": j.CachePath,
		}
		if j.SkipCacheCleanup {
			env["SKIP_CLEANUP"] = "1"
		}
		sout, serr, e = shared.ExecCommand(ctx, cmdLine, "", env)
		if e != nil {
			if GitOpsFailureFatal {
				shared.Printf("error executing %v: %v\n%s\n%s\n", cmdLine, e, sout, serr)
			} else {
				shared.Printf("WARNING: error executing %v: %v\n%s\n%s\n", cmdLine, e, sout, serr)
				e = nil
			}
			return
		}
		type resultType struct {
			Loc int      `json:"loc"`
			Pls []RawPLS `json:"pls"`
		}
		var data resultType
		e = jsoniter.Unmarshal([]byte(sout), &data)
		if e != nil {
			if GitOpsFailureFatal {
				shared.Printf("error unmarshaling from %v\n", sout)
			} else {
				shared.Printf("WARNING: error unmarshaling from %v\n", sout)
				e = nil
			}
			return
		}
		j.StatsDt = time.Now()
		j.Loc = data.Loc
		for _, f := range data.Pls {
			files, _ := strconv.Atoi(f.Files)
			blank, _ := strconv.Atoi(f.Blank)
			comment, _ := strconv.Atoi(f.Comment)
			code, _ := strconv.Atoi(f.Code)
			j.Pls = append(
				j.Pls,
				PLS{
					Language: f.Language,
					Files:    files,
					Blank:    blank,
					Comment:  comment,
					Code:     code,
				},
			)
		}
		return
	}
	if thrN <= 1 {
		return nil, worker(nil, j.URL)
	}
	ch = make(chan error)
	go func() { _ = worker(ch, j.URL) }()
	return ch, nil
}

// CreateGitRepo - clone git repo if needed
func (j *DSGit) CreateGitRepo(ctx *shared.Ctx) (err error) {
	info, err := os.Stat(j.GitPath)
	var exists bool
	if !os.IsNotExist(err) {
		if info.IsDir() {
			exists = true
		} else {
			err = fmt.Errorf("%s exists and is a file, not a directory", j.GitPath)
			return
		}
	}
	if !exists {
		if ctx.Debug > 0 {
			shared.Printf("cloning %s to %s\n", j.URL, j.GitPath)
		}
		cmdLine := []string{"git", "clone", "--bare", j.URL, j.GitPath}
		env := map[string]string{"LANG": "C"}
		var sout, serr string
		sout, serr, err = shared.ExecCommand(ctx, cmdLine, "", env)
		if err != nil {
			shared.Printf("error executing %v: %v\n%s\n%s\n", cmdLine, err, sout, serr)
			return
		}
		if ctx.Debug > 0 {
			shared.Printf("cloned %s to %s\n", j.URL, j.GitPath)
		}
	}
	headPath := j.GitPath + "/HEAD"
	info, err = os.Stat(headPath)
	if os.IsNotExist(err) {
		shared.Printf("Missing %s file\n", headPath)
		return
	}
	if info.IsDir() {
		err = fmt.Errorf("%s is a directory, not file", headPath)
	}
	return
}

// UpdateGitRepo - update git repo
func (j *DSGit) UpdateGitRepo(ctx *shared.Ctx) (err error) {
	if ctx.Debug > 0 {
		shared.Printf("updating repo %s\n", j.URL)
	}
	cmdLine := []string{"git", "fetch", "origin", "+refs/heads/*:refs/heads/*", "--prune"}
	var sout, serr string
	sout, serr, err = shared.ExecCommand(ctx, cmdLine, j.GitPath, GitDefaultEnv)
	if err != nil {
		shared.Printf("error executing %v: %v\n%s\n%s\n", cmdLine, err, sout, serr)
		return
	}
	if ctx.Debug > 0 {
		shared.Printf("updated repo %s\n", j.URL)
	}
	return
}

// GetOrphanedCommits - return data about orphaned commits: commits present in git object storage
// but not present in rev-list - for example squashed commits
func (j *DSGit) GetOrphanedCommits(ctx *shared.Ctx, thrN int) (ch chan error, err error) {
	worker := func(c chan error) (e error) {
		if ctx.Debug > 0 {
			shared.Printf("searching for orphaned commits\n")
		}
		defer func() {
			if c != nil {
				c <- e
			}
		}()
		var (
			sout string
			serr string
		)
		cmdLine := []string{OrphanedCommitsCommand}
		sout, serr, e = shared.ExecCommand(ctx, cmdLine, j.GitPath, GitDefaultEnv)
		if e != nil {
			if OrphanedCommitsFailureFatal {
				shared.Printf("error executing %v: %v\n%s\n%s\n", cmdLine, e, sout, serr)
			} else {
				shared.Printf("WARNING: error executing %v: %v\n%s\n%s\n", cmdLine, e, sout, serr)
				e = nil
			}
			return
		}
		ary := strings.Split(sout, " ")
		for _, sha := range ary {
			sha = strings.TrimSpace(sha)
			if sha == "" {
				continue
			}
			j.OrphanedCommits = append(j.OrphanedCommits, sha)
			j.OrphanedMap[sha] = struct{}{}
		}
		shared.Printf("found %d orphaned commits\n", len(j.OrphanedCommits))
		if ctx.Debug > 1 {
			shared.Printf("OrphanedCommits: %+v\n", j.OrphanedCommits)
		}
		return
	}
	if thrN <= 1 {
		return nil, worker(nil)
	}
	ch = make(chan error)
	go func() { _ = worker(ch) }()
	return ch, nil
}

// GetGitBranches - get default git branch name
func (j *DSGit) GetGitBranches(ctx *shared.Ctx) (err error) {
	if ctx.Debug > 0 {
		shared.Printf("get git branch data from %s\n", j.GitPath)
	}
	cmdLine := []string{"git", "branch", "-a"}
	var sout, serr string
	sout, serr, err = shared.ExecCommand(ctx, cmdLine, j.GitPath, GitDefaultEnv)
	if err != nil {
		shared.Printf("error executing %v: %v\n%s\n%s\n", cmdLine, err, sout, serr)
		return
	}
	if ctx.Debug > 0 {
		shared.Printf("git branch data for %s: %s\n", j.URL, sout)
	}
	ary := strings.Split(sout, "\n")
	j.Branches = make(map[string]struct{})
	for _, branch := range ary {
		branch := strings.TrimSpace(branch)
		if branch == "" {
			continue
		}
		if ctx.Debug > 1 {
			shared.Printf("branch: '%s'\n", branch)
		}
		if strings.HasPrefix(branch, "* ") {
			branch = branch[2:]
			if ctx.Debug > 0 {
				shared.Printf("Default branch: '%s'\n", branch)
			}
			j.DefaultBranch = branch
		}
		j.Branches[branch] = struct{}{}
	}
	if ctx.Debug > 0 {
		shared.Printf("Branches: %v\n", j.Branches)
	}
	return
}

// ParseGitLog - update git repo
func (j *DSGit) ParseGitLog(ctx *shared.Ctx) (cmd *exec.Cmd, err error) {
	if ctx.Debug > 0 {
		shared.Printf("parsing logs from %s\n", j.GitPath)
	}
	// Example full command line:
	// LANG=C PAGER='' git log --reverse --topo-order --branches --tags --remotes=origin --no-color --decorate --raw --numstat --pretty=fuller --decorate=full --parents -M -C -c
	cmdLine := []string{"git", "log", "--reverse", "--topo-order", "--branches", "--tags", "--remotes=origin"}
	cmdLine = append(cmdLine, GitLogOptions...)
	if ctx.DateFrom != nil {
		cmdLine = append(cmdLine, "--since="+shared.ToYMDHMSDate(*ctx.DateFrom))
	}
	if ctx.DateTo != nil {
		cmdLine = append(cmdLine, "--until="+shared.ToYMDHMSDate(*ctx.DateTo))
	}
	var pipe io.ReadCloser
	pipe, cmd, err = shared.ExecCommandPipe(ctx, cmdLine, j.GitPath, GitDefaultEnv)
	if err != nil {
		shared.Printf("error executing %v: %v\n", cmdLine, err)
		return
	}
	j.LineScanner = bufio.NewScanner(pipe)
	if ctx.Debug > 0 {
		shared.Printf("created logs scanner %s\n", j.GitPath)
	}
	return
}

// GetAuthors - parse multiple authors used in pair programming mode
func (j *DSGit) GetAuthors(ctx *shared.Ctx, m map[string]string, n map[string][]string) (authors map[string]struct{}, author string) {
	if ctx.Debug > 1 {
		defer func() {
			shared.Printf("GetAuthors(%+v,%+v) -> %+v,%s\n", m, n, authors, author)
		}()
	}
	if len(m) > 0 {
		authors = make(map[string]struct{})
		email := strings.TrimSpace(m["email"])
		if !strings.Contains(email, "<") || !strings.Contains(email, "@") || !strings.Contains(email, ">") {
			email = ""
		}
		for _, auth := range strings.Split(m["first_authors"], ",") {
			auth = strings.TrimSpace(auth)
			if email != "" && (!strings.Contains(auth, "<") || !strings.Contains(auth, "@") || !strings.Contains(auth, ">")) {
				auth += " " + email
			}
			authors[auth] = struct{}{}
			if author == "" {
				author = auth
			}
		}
		auth := strings.TrimSpace(m["last_author"])
		if email != "" && (!strings.Contains(auth, "<") || !strings.Contains(auth, "@") || !strings.Contains(auth, ">")) {
			auth += " " + email
		}
		authors[auth] = struct{}{}
		if author == "" {
			author = auth
		}
	}
	if len(n) > 0 {
		if authors == nil {
			authors = make(map[string]struct{})
		}
		nEmails := len(n["email"])
		for i, auth := range n["first_authors"] {
			email := ""
			if i < nEmails {
				email = strings.TrimSpace(n["email"][i])
				if !strings.Contains(email, "@") {
					email = ""
				}
			}
			auth = strings.TrimSpace(auth)
			if email != "" && !strings.Contains(auth, "@") {
				auth += " <" + email + ">"
			}
			authors[auth] = struct{}{}
			if author == "" {
				author = auth
			}
		}
	}
	return
}

// GetAuthorsData - extract authors data from a given field (this supports pair programming)
func (j *DSGit) GetAuthorsData(ctx *shared.Ctx, doc interface{}, auth string) (authorsMap map[string]struct{}, firstAuthor string) {
	iauthors, ok := shared.Dig(doc, []string{"data", auth}, false, true)
	if ok {
		authors, _ := iauthors.(string)
		if j.PairProgramming {
			if ctx.Debug > 1 {
				shared.Printf("pp %s: %s\n", auth, authors)
			}
			m1 := shared.MatchGroups(GitAuthorsPattern, authors)
			m2 := shared.MatchGroupsArray(GitCoAuthorsPattern, authors)
			if len(m1) > 0 || len(m2) > 0 {
				authorsMap, firstAuthor = j.GetAuthors(ctx, m1, m2)
			}
		}
		if len(authorsMap) == 0 {
			authorsMap = map[string]struct{}{authors: {}}
			firstAuthor = authors
		}
	}
	return
}

// GetOtherPPAuthors - get others authors - possible from fields: Signed-off-by and/or Co-authored-by
func (j *DSGit) GetOtherPPAuthors(ctx *shared.Ctx, doc interface{}) (othersMap map[string]map[string]struct{}) {
	for otherKey := range GitTrailerPPAuthors {
		iothers, ok := shared.Dig(doc, []string{"data", otherKey}, false, true)
		if ok {
			others, _ := iothers.([]interface{})
			if ctx.Debug > 1 {
				shared.Printf("pp %s: %s\n", otherKey, others)
			}
			if othersMap == nil {
				othersMap = make(map[string]map[string]struct{})
			}
			for _, iOther := range others {
				other := strings.TrimSpace(iOther.(string))
				_, ok := othersMap[other]
				if !ok {
					othersMap[other] = map[string]struct{}{}
				}
				othersMap[other][otherKey] = struct{}{}
			}
		}
	}
	return
}

// GitEnrichItems - iterate items and enrich them
// items is a current pack of input items
// docs is a pointer to where extracted identities will be stored
func (j *DSGit) GitEnrichItems(ctx *shared.Ctx, thrN int, items []interface{}, docs *[]interface{}, final bool) (err error) {
	shared.Printf("input processing(%d/%d/%v)\n", len(items), len(*docs), final)
	outputDocs := func() {
		if len(*docs) > 0 {
			// actual output
			shared.Printf("output processing(%d/%d/%v)\n", len(items), len(*docs), final)
			data := j.GetModelData(ctx, *docs)
			if j.Publisher != nil {
				formattedData := make([]interface{}, 0)
				for _, d := range data {
					formattedData = append(formattedData, d)
				}
				err = j.Publisher.PushEvents(CommitCreated, "insights", GitDataSource, "commits", os.Getenv("STAGE"), formattedData)
				if err != nil {
					shared.Printf("Error: %+v\n", err)
					return
				}
			} else {
				var jsonBytes []byte
				jsonBytes, err = jsoniter.Marshal(data)
				if err != nil {
					shared.Printf("Error: %+v\n", err)
					return
				}
				shared.Printf("%s\n", string(jsonBytes))
			}
			*docs = []interface{}{}
			gMaxUpstreamDtMtx.Lock()
			defer gMaxUpstreamDtMtx.Unlock()
			shared.SetLastUpdate(ctx, j.URL, gMaxUpstreamDt)
		}
	}
	if final {
		defer func() {
			outputDocs()
		}()
	}
	// NOTE: non-generic code starts
	var (
		mtx *sync.RWMutex
		ch  chan error
	)
	if thrN > 1 {
		mtx = &sync.RWMutex{}
		ch = make(chan error)
	}
	var getRichItem func(map[string]interface{}) (interface{}, error)
	if j.PairProgramming {
		// PP
		getRichItem = func(doc map[string]interface{}) (rich interface{}, e error) {
			idata, _ := shared.Dig(doc, []string{"data"}, true, false)
			data, _ := idata.(map[string]interface{})
			data["Author-Original"] = data["Author"]
			authorsMap, firstAuthor := j.GetAuthorsData(ctx, doc, "Author")
			if len(authorsMap) > 0 {
				data["authors"] = authorsMap
				data["Author"] = firstAuthor
			}
			committersMap, firstCommitter := j.GetAuthorsData(ctx, doc, "Commit")
			if len(committersMap) > 0 {
				data["committers"] = committersMap
				data["Commit-Original"] = data["Commit"]
				data["Commit"] = firstCommitter
			}
			rich, e = j.EnrichItem(ctx, doc)
			return
		}
	} else {
		// Non PP
		getRichItem = func(doc map[string]interface{}) (rich interface{}, e error) {
			rich, e = j.EnrichItem(ctx, doc)
			return
		}
	}
	nThreads := 0
	procItem := func(c chan error, idx int) (e error) {
		if thrN > 1 {
			mtx.RLock()
		}
		item := items[idx]
		if thrN > 1 {
			mtx.RUnlock()
		}
		defer func() {
			if c != nil {
				c <- e
			}
		}()
		// NOTE: never refer to _source - we no longer use ES
		doc, ok := item.(map[string]interface{})
		if !ok {
			e = fmt.Errorf("Failed to parse document %+v", doc)
			return
		}
		rich, e := getRichItem(doc)
		if e != nil {
			return
		}
		if thrN > 1 {
			mtx.Lock()
		}
		e = j.SetParentCommitFlag(rich.(map[string]interface{}))
		if e != nil {
			if thrN > 1 {
				mtx.Unlock()
			}
			return
		}
		if thrN > 1 {
			mtx.Unlock()
		}
		if thrN > 1 {
			mtx.Lock()
		}
		*docs = append(*docs, rich)
		// NOTE: flush here
		if len(*docs) >= ctx.PackSize {
			outputDocs()
		}
		if thrN > 1 {
			mtx.Unlock()
		}
		return
	}
	if thrN > 1 {
		for i := range items {
			go func(i int) {
				_ = procItem(ch, i)
			}(i)
			nThreads++
			if nThreads == thrN {
				err = <-ch
				if err != nil {
					return
				}
				nThreads--
			}
		}
		for nThreads > 0 {
			err = <-ch
			nThreads--
			if err != nil {
				return
			}
		}
		return
	}
	for i := range items {
		err = procItem(nil, i)
		if err != nil {
			return
		}
	}
	return
}

// GetCommitBranch - get commit branch from refs
func (j *DSGit) GetCommitBranch(ctx *shared.Ctx, refs []string) (branch string) {
	// ref can be:
	// tag: refs/tags/0.9.0
	// refs/heads/DA-2371-prod
	// HEAD -> unicron-add-branches, origin/main, origin/HEAD, main
	// origin/main, origin/HEAD, main
	tag := ""
	for _, ref := range refs {
		isTag := false
		if strings.HasPrefix(ref, "tag: ") {
			isTag = true
			ref = ref[5:]
		}
		ary := strings.Split(ref, " -> ")
		if len(ary) > 0 {
			ref = ary[len(ary)-1]
		}
		ref = strings.Replace(ref, "origin/", "", 1)
		ref = strings.Replace(ref, "refs/heads/", "", 1)
		if isTag == true {
			tag = ref
			continue
		}
		if ref == j.DefaultBranch {
			continue
		}
		branch = ref
	}
	if branch == "" && tag != "" {
		branch = tag
	}
	if branch == "" {
		branch = j.DefaultBranch
	}
	if ctx.Debug > 1 {
		shared.Printf("Branch: %+v -> %s\n", refs, branch)
	}
	return
}

// ParseCommit - parse commit
func (j *DSGit) ParseCommit(ctx *shared.Ctx, line string) (parsed bool, err error) {
	m := shared.MatchGroups(GitCommitPattern, line)
	if len(m) == 0 {
		err = fmt.Errorf("expecting commit on line %d: '%s'", j.CurrLine, line)
		return
	}
	j.CurrentSHA = m["commit"]
	parentsAry := []string{}
	refsAry := []string{}
	parents, parentsPresent := m["parents"]
	if parentsPresent && parents != "" {
		parentsAry = strings.Split(strings.TrimSpace(parents), " ")
	}
	refs, refsPresent := m["refs"]
	if refsPresent && refs != "" {
		ary := strings.Split(strings.TrimSpace(refs), ",")
		for _, ref := range ary {
			ref = strings.TrimSpace(ref)
			if ref != "" {
				refsAry = append(refsAry, ref)
			}
		}
	}
	j.Commit = make(map[string]interface{})
	j.Commit["commit"] = j.CurrentSHA
	j.Commit["parents"] = parentsAry
	j.Commit["refs"] = refsAry
	if len(refsAry) > 0 {
		j.Commit["branch"] = j.GetCommitBranch(ctx, refsAry)
	} else {
		j.Commit["branch"] = j.DefaultBranch
	}
	j.CommitFiles = make(map[string]map[string]interface{})
	j.ParseState = GitParseStateHeader
	parsed = true
	return
}

// ExtractPrevFileName - extracts previous file name (before rename/move etc.)
func (*DSGit) ExtractPrevFileName(f string) (res string) {
	i := strings.Index(f, "{")
	j := strings.Index(f, "}")
	if i > -1 && j > -1 {
		k := shared.IndexAt(f, " => ", i)
		if k > -1 {
			prefix := f[:i]
			inner := f[i+1 : k]
			suffix := f[j+1:]
			res = prefix + inner + suffix
		}
	} else if strings.Index(f, " => ") > -1 {
		res = strings.Split(f, " => ")[0]
	} else {
		res = f
	}
	return
}

// BuildCommit - return commit structure from the current parsed object
func (j *DSGit) BuildCommit(ctx *shared.Ctx) (commit map[string]interface{}) {
	if ctx.Debug > 2 {
		defer func() {
			shared.Printf("built commit %+v\n", commit)
		}()
	}
	commit = j.Commit
	ks := []string{}
	for k, v := range commit {
		if v == nil {
			ks = append(ks, k)
		}
	}
	for _, k := range ks {
		delete(commit, k)
	}
	files := []map[string]interface{}{}
	sf := []string{}
	doc := false
	for f := range j.CommitFiles {
		sf = append(sf, f)
		if GitDocFilePattern.MatchString(f) {
			doc = true
		}
	}
	sort.Strings(sf)
	for _, f := range sf {
		d := j.CommitFiles[f]
		ks = []string{}
		if ctx.Debug > 1 {
			shared.Printf("%s: '%s'->%+v\n", j.CurrentSHA, f, d)
		}
		for k, v := range d {
			if v == nil {
				ks = append(ks, k)
			}
		}
		if ctx.Debug > 1 {
			shared.Printf("%s: delete %+v\n", j.CurrentSHA, ks)
		}
		for _, k := range ks {
			delete(d, k)
		}
		files = append(files, d)
	}
	commit["files"] = files
	commit["doc_commit"] = doc
	j.Commit = nil
	j.CommitFiles = nil
	return
}

// ParseStats - parse stats line
func (j *DSGit) ParseStats(ctx *shared.Ctx, data map[string]string) {
	fileName := j.ExtractPrevFileName(data["file"])
	if ctx.Debug > 1 {
		shared.Printf("%s: '%s' --> '%s'\n", j.CurrentSHA, data["file"], fileName)
	}
	prevData, ok := j.CommitFiles[fileName]
	prevAdded, prevRemoved := 0, 0
	if !ok {
		j.CommitFiles[fileName] = make(map[string]interface{})
		j.CommitFiles[fileName]["file"] = fileName
	} else {
		prevAdded, _ = prevData["added"].(int)
		prevRemoved, _ = prevData["removed"].(int)
	}
	added, _ := strconv.Atoi(data["added"])
	removed, _ := strconv.Atoi(data["removed"])
	j.CommitFiles[fileName]["added"] = prevAdded + added
	j.CommitFiles[fileName]["removed"] = prevRemoved + removed
}

// ParseFile - parse file state
func (j *DSGit) ParseFile(ctx *shared.Ctx, line string) (parsed, empty bool, err error) {
	if line == "" {
		j.ParseState = GitParseStateCommit
		parsed = true
		return
	}
	m := shared.MatchGroups(GitActionPattern, line)
	if len(m) > 0 {
		j.ParseAction(ctx, m)
		parsed = true
		return
	}
	m = shared.MatchGroups(GitStatsPattern, line)
	if len(m) > 0 {
		j.ParseStats(ctx, m)
		parsed = true
		return
	}
	m = shared.MatchGroups(GitCommitPattern, line)
	if len(m) > 0 {
		empty = true
	} else if ctx.Debug > 1 {
		shared.Printf("invalid file section format, line %d: '%s'\n", j.CurrLine, line)
	}
	j.ParseState = GitParseStateCommit
	return
}

// ParseHeader - parse header state
func (j *DSGit) ParseHeader(ctx *shared.Ctx, line string) (parsed bool, err error) {
	if line == "" {
		j.ParseState = GitParseStateMessage
		parsed = true
		return
	}
	m := shared.MatchGroups(GitHeaderPattern, line)
	if len(m) == 0 {
		err = fmt.Errorf("invalid header format, line %d: '%s'", j.CurrLine, line)
		return
	}
	// Not too many properties, ES has 1000 fields limit, and each commit can have
	// different properties, so value around 300 should(?) be safe
	if len(j.Commit) < GitMaxCommitProperties {
		if m["name"] != "" {
			j.Commit[m["name"]] = m["value"]
		}
	}
	parsed = true
	return
}

// ParseMessage - parse message state
func (j *DSGit) ParseMessage(ctx *shared.Ctx, line string) (parsed bool, err error) {
	if line == "" {
		j.ParseState = GitParseStateFile
		parsed = true
		return
	}
	m := shared.MatchGroups(GitMessagePattern, line)
	if len(m) == 0 {
		if ctx.Debug > 1 {
			shared.Printf("invalid message format, line %d: '%s'", j.CurrLine, line)
		}
		j.ParseState = GitParseStateFile
		return
	}
	msg := m["msg"]
	currMsg, ok := j.Commit["message"]
	if ok {
		sMsg, _ := currMsg.(string)
		j.Commit["message"] = sMsg + "\n" + msg
	} else {
		j.Commit["message"] = msg
	}
	j.ParseTrailer(ctx, msg)
	parsed = true
	return
}

// ParseAction - parse action line
func (j *DSGit) ParseAction(ctx *shared.Ctx, data map[string]string) {
	var (
		modesAry   []string
		indexesAry []string
	)
	modes, modesPresent := data["modes"]
	if modesPresent && modes != "" {
		modesAry = strings.Split(strings.TrimSpace(modes), " ")
	}
	indexes, indexesPresent := data["indexes"]
	if indexesPresent && indexes != "" {
		indexesAry = strings.Split(strings.TrimSpace(indexes), " ")
	}
	fileName := data["file"]
	_, ok := j.CommitFiles[fileName]
	if !ok {
		j.CommitFiles[fileName] = make(map[string]interface{})
	}
	j.CommitFiles[fileName]["modes"] = modesAry
	j.CommitFiles[fileName]["indexes"] = indexesAry
	j.CommitFiles[fileName]["action"] = data["action"]
	j.CommitFiles[fileName]["file"] = fileName
	j.CommitFiles[fileName]["newfile"] = data["newfile"]
}

// ParseFileExtension - return file extension if present
func ParseFileExtension(filename string) string {
	parts := strings.Split(filename, ".")
	if len(parts) == 0 {
		return UnknownExtension
	}
	extension := parts[len(parts)-1]
	if extension == "" {
		return UnknownExtension
	}
	return extension
}

// ParseTrailer - parse possible trailer line
func (j *DSGit) ParseTrailer(ctx *shared.Ctx, line string) {
	m := shared.MatchGroups(GitTrailerPattern, line)
	if len(m) == 0 {
		return
	}
	oTrailer := m["name"]
	lTrailer := strings.ToLower(oTrailer)
	trailers, ok := GitAllowedTrailers[lTrailer]
	if !ok {
		if ctx.Debug > 1 {
			shared.Printf("Trailer %s/%s not in the allowed list %v, skipping\n", oTrailer, lTrailer, GitAllowedTrailers)
		}
		return
	}
	for _, trailer := range trailers {
		ary, ok := j.Commit[trailer]
		if ok {
			if ctx.Debug > 1 {
				shared.Printf("trailer %s -> %s found in '%s'\n", oTrailer, trailer, line)
			}
			// Trailer can be the same as header value, we still want to have it - with "-Trailer" prefix added
			_, ok = ary.(string)
			if ok {
				trailer += "-Trailer"
				ary2, ok2 := j.Commit[trailer]
				if ok2 {
					if ctx.Debug > 1 {
						shared.Printf("renamed trailer %s -> %s found in '%s'\n", oTrailer, trailer, line)
					}
					j.Commit[trailer] = append(ary2.([]interface{}), m["value"])
				} else {
					if ctx.Debug > 1 {
						shared.Printf("added renamed trailer %s\n", trailer)
					}
					j.Commit[trailer] = []interface{}{m["value"]}
				}
			} else {
				j.Commit[trailer] = shared.UniqueStringArray(append(ary.([]interface{}), m["value"]))
				if ctx.Debug > 1 {
					shared.Printf("appended trailer %s -> %s found in '%s'\n", oTrailer, trailer, line)
				}
			}
		} else {
			j.Commit[trailer] = []interface{}{m["value"]}
		}
	}
}

// ParseInit - parse initial state
func (j *DSGit) ParseInit(ctx *shared.Ctx, line string) (parsed bool, err error) {
	j.ParseState = GitParseStateCommit
	parsed = line == ""
	return
}

// HandleRecentLines - keep last 30 lines, so we can show them on parser error
func (j *DSGit) HandleRecentLines(line string) {
	j.RecentLines = append(j.RecentLines, line)
	l := len(j.RecentLines)
	if l > 30 {
		j.RecentLines = j.RecentLines[1:]
	}
}

// ParseNextCommit - parse next git log commit or report end
func (j *DSGit) ParseNextCommit(ctx *shared.Ctx) (commit map[string]interface{}, ok bool, err error) {
	for j.LineScanner.Scan() {
		j.CurrLine++
		line := strings.TrimRight(j.LineScanner.Text(), "\n")
		if ctx.Debug > 2 {
			j.HandleRecentLines(line)
		}
		if ctx.Debug > 2 {
			shared.Printf("line %d: '%s'\n", j.CurrLine, line)
		}
		var (
			parsed bool
			empty  bool
			state  string
		)
		for {
			if ctx.Debug > 2 {
				state = fmt.Sprintf("%v", j.ParseState)
			}
			switch j.ParseState {
			case GitParseStateInit:
				parsed, err = j.ParseInit(ctx, line)
			case GitParseStateCommit:
				parsed, err = j.ParseCommit(ctx, line)
			case GitParseStateHeader:
				parsed, err = j.ParseHeader(ctx, line)
			case GitParseStateMessage:
				parsed, err = j.ParseMessage(ctx, line)
			case GitParseStateFile:
				parsed, empty, err = j.ParseFile(ctx, line)
			default:
				err = fmt.Errorf("unknown parse state:%d", j.ParseState)
			}
			if ctx.Debug > 2 {
				state += fmt.Sprintf(" -> (%v,%v,%v)", j.ParseState, parsed, err)
				shared.Printf("%s\n", state)
			}
			if err != nil {
				shared.Printf("parse next line '%s' error: %v\n", line, err)
				return
			}
			if j.ParseState == GitParseStateCommit && j.Commit != nil {
				commit = j.BuildCommit(ctx)
				if empty {
					commit["empty_commit"] = true
					parsed, err = j.ParseCommit(ctx, line)
					if !parsed || err != nil {
						shared.Printf("failed to parse commit after empty file section\n")
						return
					}
				}
				ok = true
				return
			}
			if parsed {
				break
			}
		}
	}
	if j.Commit != nil {
		commit = j.BuildCommit(ctx)
		ok = true
	}
	return
}

// Sync - sync git data source
func (j *DSGit) Sync(ctx *shared.Ctx) (err error) {
	thrN := shared.GetThreadsNum(ctx)
	if ctx.DateFrom != nil {
		shared.Printf("%s fetching from %v (%d threads)\n", j.URL, ctx.DateFrom, thrN)
	}
	if ctx.DateFrom == nil {
		ctx.DateFrom = shared.GetLastUpdate(ctx, j.URL)
		if ctx.DateFrom != nil {
			shared.Printf("%s resuming from %v (%d threads)\n", j.URL, ctx.DateFrom, thrN)
		}
	}
	if ctx.DateTo != nil {
		shared.Printf("%s fetching till %v (%d threads)\n", j.URL, ctx.DateTo, thrN)
	}
	// NOTE: Non-generic starts here
	var (
		ch            chan error
		allDocs       []interface{}
		allCommits    []interface{}
		allCommitsMtx *sync.Mutex
		escha         []chan error
		eschaMtx      *sync.Mutex
		goch          chan error
		occh          chan error
		waitLOCMtx    *sync.Mutex
	)
	if thrN > 1 {
		ch = make(chan error)
		allCommitsMtx = &sync.Mutex{}
		eschaMtx = &sync.Mutex{}
		waitLOCMtx = &sync.Mutex{}
		goch, _ = j.GetGitOps(ctx, thrN)
	} else {
		_, err = j.GetGitOps(ctx, thrN)
		if err != nil {
			return
		}
	}
	// Do normal git processing, which don't needs gitops yet
	j.GitPath = j.ReposPath + "/" + j.URL + "-git"
	j.GitPath, err = shared.EnsurePath(j.GitPath, true)
	shared.FatalOnError(err)
	if ctx.Debug > 0 {
		shared.Printf("path to store git repository: %s\n", j.GitPath)
	}
	shared.FatalOnError(j.CreateGitRepo(ctx))
	shared.FatalOnError(j.UpdateGitRepo(ctx))
	if thrN > 1 {
		occh, _ = j.GetOrphanedCommits(ctx, thrN)
	} else {
		_, err = j.GetOrphanedCommits(ctx, thrN)
		if err != nil {
			return
		}
	}
	err = j.GetGitBranches(ctx)
	if err != nil {
		return
	}
	var cmd *exec.Cmd
	cmd, err = j.ParseGitLog(ctx)
	if err != nil {
		return
	}
	// Continue with operations that need git ops
	nThreads := 0
	locFinished := false
	waitForLOC := func() (e error) {
		if thrN == 1 {
			locFinished = true
			return
		}
		waitLOCMtx.Lock()
		if !locFinished {
			if ctx.Debug > 0 {
				shared.Printf("waiting for git ops result\n")
			}
			e1 := <-goch
			e2 := <-occh
			if e1 != nil && e2 != nil {
				e = fmt.Errorf("gitops error: %+v, orphaned commits error: %+v", e1, e2)
			} else {
				if e1 != nil {
					e = e1
				}
				if e2 != nil {
					e = e1
				}
			}
			if e != nil {
				waitLOCMtx.Unlock()
				return
			}
			locFinished = true
			if ctx.Debug > 0 {
				shared.Printf("loc: %d, programming languages: %d\n", j.Loc, len(j.Pls))
			}
		}
		waitLOCMtx.Unlock()
		return
	}
	processCommit := func(c chan error, commit map[string]interface{}) (wch chan error, e error) {
		defer func() {
			if c != nil {
				c <- e
			}
		}()
		esItem := j.AddMetadata(ctx, commit)
		if ctx.Project != "" {
			commit["project"] = ctx.Project
		}
		e = waitForLOC()
		if e != nil {
			return
		}
		commit["total_lines_of_code"] = j.Loc
		commit["program_language_summary"] = j.Pls
		esItem["data"] = commit
		if allCommitsMtx != nil {
			allCommitsMtx.Lock()
		}
		allCommits = append(allCommits, esItem)
		nCommits := len(allCommits)
		if nCommits >= ctx.PackSize {
			sendToQueue := func(c chan error) (ee error) {
				defer func() {
					if c != nil {
						c <- ee
					}
				}()
				// ee = SendToQueue(ctx, j, true, UUID, allCommits)
				ee = j.GitEnrichItems(ctx, thrN, allCommits, &allDocs, false)
				if ee != nil {
					shared.Printf("error %v sending %d commits to queue\n", ee, len(allCommits))
				}
				allCommits = []interface{}{}
				if allCommitsMtx != nil {
					allCommitsMtx.Unlock()
				}
				return
			}
			if thrN > 1 {
				wch = make(chan error)
				go func() {
					_ = sendToQueue(wch)
				}()
			} else {
				e = sendToQueue(nil)
				if e != nil {
					return
				}
			}
		} else {
			if allCommitsMtx != nil {
				allCommitsMtx.Unlock()
			}
		}
		return
	}
	var (
		commit map[string]interface{}
		ok     bool
	)
	if thrN > 1 {
		for {
			commit, ok, err = j.ParseNextCommit(ctx)
			if err != nil {
				return
			}
			if !ok {
				break
			}
			go func(com map[string]interface{}) {
				var (
					e    error
					esch chan error
				)
				esch, e = processCommit(ch, com)
				if e != nil {
					shared.Printf("process error: %v\n", e)
					return
				}
				if esch != nil {
					if eschaMtx != nil {
						eschaMtx.Lock()
					}
					escha = append(escha, esch)
					if eschaMtx != nil {
						eschaMtx.Unlock()
					}
				}
			}(commit)
			nThreads++
			if nThreads == thrN {
				err = <-ch
				if err != nil {
					return
				}
				nThreads--
			}
		}
		for nThreads > 0 {
			err = <-ch
			nThreads--
			if err != nil {
				return
			}
		}
	} else {
		for {
			commit, ok, err = j.ParseNextCommit(ctx)
			if err != nil {
				return
			}
			if !ok {
				break
			}
			_, err = processCommit(nil, commit)
			if err != nil {
				return
			}
		}
	}
	// NOTE: lock needed
	if eschaMtx != nil {
		eschaMtx.Lock()
	}
	for _, esch := range escha {
		err = <-esch
		if err != nil {
			if eschaMtx != nil {
				eschaMtx.Unlock()
			}
			return
		}
	}
	if eschaMtx != nil {
		eschaMtx.Unlock()
	}
	err = cmd.Wait()
	if err != nil {
		return
	}
	nCommits := len(allCommits)
	if ctx.Debug > 0 {
		shared.Printf("%d remaining commits to send to queue\n", nCommits)
	}
	// NOTE: for all items, even if 0 - to flush the queue
	// err = SendToQueue(ctx, j, true, UUID, allCommits)
	err = j.GitEnrichItems(ctx, thrN, allCommits, &allDocs, true)
	if err != nil {
		shared.Printf("Error %v sending %d commits to queue\n", err, len(allCommits))
	}
	if !locFinished {
		go func() {
			if ctx.Debug > 0 {
				shared.Printf("gitops and orphaned commits result not needed, but waiting for orphan process\n")
			}
			<-goch
			<-occh
			locFinished = true
			if ctx.Debug > 0 {
				shared.Printf("loc: %d, programming languages: %d, orphaned commits: %d\n", j.Loc, len(j.Pls), len(j.OrphanedMap))
			}
		}()
	}
	// NOTE: Non-generic ends here
	gMaxUpstreamDtMtx.Lock()
	defer gMaxUpstreamDtMtx.Unlock()
	shared.SetLastUpdate(ctx, j.URL, gMaxUpstreamDt)
	return
}

func main() {
	var (
		ctx shared.Ctx
		git DSGit
	)
	err := git.Init(&ctx)
	if err != nil {
		shared.Printf("Error: %+v\n", err)
		return
	}
	timestamp := time.Now()
	shared.SetSyncMode(true, false)
	shared.SetLogLoggerError(false)
	shared.AddLogger(&git.Logger, GitDataSource, logger.Internal, []map[string]string{{"REPO_URL": git.URL, "ProjectSlug": ctx.Project}})
	git.WriteLog(&ctx, timestamp, logger.InProgress, "")
	err = git.Sync(&ctx)
	if err != nil {
		shared.Printf("Error: %+v\n", err)
		git.WriteLog(&ctx, timestamp, logger.Failed, err.Error())
		return
	}
	git.WriteLog(&ctx, timestamp, logger.Done, "")
}<|MERGE_RESOLUTION|>--- conflicted
+++ resolved
@@ -1189,11 +1189,10 @@
 		Connector:        insights.GitConnector,
 		ConnectorVersion: GitBackendVersion,
 	}
-	repoID, err := repository.GenerateRepositoryID(j.SourceID, j.URL, GitDataSource)
+	repoID, err := repository.GenerateRepositoryID(j.SourceID, shared.StripURL(j.URL), GitDataSource)
 	if err != nil {
 		shared.Printf("GenerateRepositoryID %+v\n", err)
 	}
-
 	for _, iDoc := range docs {
 		commit := git.Commit{}
 		doc, _ := iDoc.(map[string]interface{})
@@ -1210,14 +1209,7 @@
 		commit.ParentSHAs, _ = doc["parents"].([]string)
 		commit.AuthoredTimestamp, _ = doc["author_date"].(time.Time)
 		authoredDt, _ := doc["utc_author"].(time.Time)
-<<<<<<< HEAD
 		commit.RepositoryURL, _ = doc["origin"].(string)
-		repoID, err := repository.GenerateRepositoryID(source, shared.StripURL(commit.RepositoryURL), "")
-		if err != nil {
-			shared.Printf("GenerateRepositoryID %+v\n", err)
-		}
-=======
->>>>>>> 2f0cf8ca
 		commit.RepositoryID = repoID
 		commitID, err := git.GenerateCommitID(repoID, commit.SHA)
 		if err != nil {
