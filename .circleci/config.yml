version: 2.1
jobs:
  build:
    docker:
      - image: circleci/golang:1.17
    working_directory: /go/src/github.com/LF-Engineering/insights-connector-git
    steps:
      - checkout
      - run:
          name: setup GITHUB token for private repositories
          command: git config --global url."https://${GITHUB_TOKEN}:x-oauth-basic@github.com/LF-Engineering".insteadOf "https://github.com/LF-Engineering"
      - run:
          name: Build Executable
          command: make git
      - setup_remote_docker
      - persist_to_workspace:
          root: ./
          paths:
            - git
            - gitops
            - detect-removed-commits.sh

  deploy: &deploy
    docker:
      - image: cimg/python:3.10.1-node
    steps:
      - checkout
      - setup_remote_docker
      - attach_workspace:
          at: ./
      - run:
          name: Install awscli
          command: pip install awscli
      - run:
          name: Setup AWS key
          command: |
            eval "echo 'export AWS_ACCESS_KEY_ID=\$$AWS_ACCESS_KEY_ID_ENV_VAR'" >> $BASH_ENV
            eval "echo 'export AWS_SECRET_ACCESS_KEY=\$$AWS_SECRET_ACCESS_KEY_ENV_VAR'" >> $BASH_ENV
            eval "echo 'export AWS_ACCOUNT_ID=\$$AWS_ACCOUNT_ID_ENV_VAR'" >> $BASH_ENV
            eval "echo 'export AWS_DEFAULT_REGION=\$$AWS_REGION_ENV_VAR'" >> $BASH_ENV
      - run:
          name: Setup common environment variables
          command: |
            echo 'export FULL_IMAGE_NAME="${AWS_ACCOUNT_ID_ENV_VAR}.dkr.ecr.${AWS_DEFAULT_REGION}.amazonaws.com/insights-connector-git:${TAG}"' >> $BASH_ENV
      - run:
          name: Authenticate ECR
          command: |
            aws ecr get-login-password | docker login --username AWS --password-stdin ${AWS_ACCOUNT_ID_ENV_VAR}.dkr.ecr.${AWS_DEFAULT_REGION}.amazonaws.com
      - run:
          name: setup the docker repository to be able to push image in aws (should succeed on first time & allowed to fail later)
          command: |
            aws ecr create-repository --repository-name insights-connector-git || true
      - run:
          name: Build image
          command: |
            docker build -t $FULL_IMAGE_NAME .
      - run:
          name: Push image
          command: |
            docker push $FULL_IMAGE_NAME
  deploy_dev:
    <<: *deploy
    environment:
      AWS_REGION_ENV_VAR: AWS_REGION_DEV
      AWS_ACCESS_KEY_ID_ENV_VAR: AWS_ACCESS_KEY_ID_DEV
      AWS_SECRET_ACCESS_KEY_ENV_VAR: AWS_SECRET_ACCESS_KEY_DEV
      AWS_ACCOUNT_ID_ENV_VAR: "395594542180"
      GITHUB_TOKEN: GITHUB_TOKEN
      STAGE: dev
      TAG: latest

  deploy_test:
    <<: *deploy
    environment:
      AWS_ACCESS_KEY_ID_ENV_VAR: AWS_ACCESS_KEY_ID_TEST
      AWS_SECRET_ACCESS_KEY_ENV_VAR: AWS_SECRET_ACCESS_KEY_TEST
      AWS_ACCOUNT_ID_ENV_VAR: AWS_ACCOUNT_ID_TEST
      AWS_REGION_ENV_VAR: AWS_REGION_TEST
      GITHUB_TOKEN: GITHUB_TOKEN
      STAGE: test
      TAG: test

  deploy_prod:
    <<: *deploy
    environment:
      AWS_ACCESS_KEY_ID_ENV_VAR: AWS_ACCESS_KEY_ID_PROD
      AWS_SECRET_ACCESS_KEY_ENV_VAR: AWS_SECRET_ACCESS_KEY_PROD
      AWS_ACCOUNT_ID_ENV_VAR: AWS_ACCOUNT_ID_PROD
      AWS_REGION_ENV_VAR: AWS_REGION_PROD
      GITHUB_TOKEN: GITHUB_TOKEN
      STAGE: prod
      TAG: stable

workflows:
  build-connector:
    jobs:
      - build:
<<<<<<< HEAD
=======
          filters:
            tags:
              only: /.*/
      - deploy_dev:
          requires:
            - build
>>>>>>> 6a0ea7d9
          filters:
            tags:
              only: /.*/
      - deploy_dev:
          requires:
            - build
          filters:
            branches:
              only: main
            tags:
              ignore: /.*/
      - approve_prod:
          type: approval
          requires:
            - build
          filters:
            branches:
              ignore: /.*/
            tags:
              only: /^v\d+(\.\d+)?(\.\d+)?$/
      - deploy_prod:
          requires:
            - approve_prod
          filters:
            branches:
              ignore: /.*/
            tags:
              only: /^v\d+(\.\d+)?(\.\d+)?$/<|MERGE_RESOLUTION|>--- conflicted
+++ resolved
@@ -95,15 +95,12 @@
   build-connector:
     jobs:
       - build:
-<<<<<<< HEAD
-=======
           filters:
             tags:
               only: /.*/
       - deploy_dev:
           requires:
             - build
->>>>>>> 6a0ea7d9
           filters:
             tags:
               only: /.*/
